---
id: prizes
title: "Open Prizes"
sidebar_label: "Open Prizes"
hide_table_of_contents: true
---

<head>
  <html data-theme="dark" />

  <meta
    name="description"
    content="A $1,500,000+ machine learning and computer vision competition"
  />

  <meta property="og:type" content="website" />
  <meta property="og:url" content="https://scrollprize.org" />
  <meta property="og:title" content="Vesuvius Challenge" />
  <meta
    property="og:description"
    content="A $1,500,000+ machine learning and computer vision competition"
  />
  <meta
    property="og:image"
    content="https://scrollprize.org/img/social/opengraph.jpg"
  />

  <meta property="twitter:card" content="summary_large_image" />
  <meta property="twitter:url" content="https://scrollprize.org" />
  <meta property="twitter:title" content="Vesuvius Challenge" />
  <meta
    property="twitter:description"
    content="A $1,500,000+ machine learning and computer vision competition"
  />
  <meta
    property="twitter:image"
    content="https://scrollprize.org/img/social/opengraph.jpg"
  />
</head>

import TOCInline from '@theme/TOCInline';

Vesuvius Challenge is ongoing and **YOU** can win the below prizes and help us make history!

***

<TOCInline
  toc={toc}
/>

***

## Unwrapping at Scale Prize

We’re awarding **$200,000** (single winner) for delivering **automated virtual unwrapping at production scale on two different scrolls**.

**Scope (two-scroll generalization).** Your pipeline must pass all requirements on **two distinct scrolls** from our official datasets. **At least one must be Scroll 1 _or_ Scroll 5.** The second can be **a different** scroll from the set.

Ink detection is **not required**; the focus is high-quality segmentation, continuity, and flattening suitable for later reading.

<div className="mb-4">
  <img src="/img/landing/scroll.webp" className="w-[50%]"/>
  <figcaption className="mt-[-6px]">A carbonized scroll.</figcaption>
</div>

<details class="submission-details">
<summary>Submission criteria and requirements</summary>

### What to deliver (for each of the two scrolls)
<<<<<<< HEAD
1. **Segmented sheet manifold(s).** A continuous 3D mesh (or meshes) of the papyrus sheet(s) suitable for flattening. If multiple meshes, the minimum size of each mesh should be larger than a full papyrus sheet wrap in the scroll volume.
=======
1. **Segmented sheet manifold(s).** A continuous 3D mesh (or meshes) of the papyrus sheet(s) suitable for flattening.
>>>>>>> 649a48ab
2. **Flattened 2D sheets.** UV maps / atlases covering the **accepted area** you claim as correct.
3. **Accepted-area mask.** Binary mask(s) over the flattened sheets indicating regions you assert are error-free.
4. **Video record (if humans involved).** A screen-capture timelapse or periodic snapshots covering all interactive steps.
5. **Reproducible pipeline.** Container with a one-click script that regenerates meshes, maps, masks, and sheets from organizer-supplied volumes.

### Pass/fail gates (must be met on **both** scrolls)
- **Coverage: ≥ 70% (per scroll)** of the (to be estimated) total scroll surface after exclusions of areas masked as errors in the binary masks.
- **Sheet-switch rate: ≤ 0.5% per scroll** over the audited area.
    - *Definition:* It's the rate of triangles or quads in the delivered meshes that are marked as error-free in the binary masks but actually contain errors.
- **Human effort cap: ≤ 72 human-hours per scroll** (i.e., **≤ 144 hours total** across the two).
    - *Counts:* any human touch specific to processing the evaluation scrolls (seed placement, parameter tweaks, manual stitching/edits, quality control passes, mask painting, bookkeeping).
    - *Doesn’t count:* general R&D prior to evaluation, model training on public data, writing docs, idle waiting while jobs run.
- **Reproducibility:** Organizers must be able to re-run your container end-to-end and reproduce deliverables and metrics.

> **No compute cap.** We do not limit hardware or cloud cost.

### Data & generalization
- Two distinct scrolls from our official set. **At least one must be Scroll 1 or Scroll 5.** The second can be a **different** scroll.  
- You may use public volumes/fragments for development. For prize evaluation, organizers provide the exact evaluation volumes for the two scrolls.  

### Submission package
- **GitHub repository** with code, container (e.g. Docker, conda, etc.), and run scripts.  
- **Deliverables:** 3D meshes, flattened sheets (TIFF/PNG), UV maps, accepted-area masks.  
- **Logs:** timing CSVs per scroll; screen-capture or snapshots; CLI logs; environment/hardware info; container image digest.  
- **Method note:** 2–6 pages describing pipeline, assumptions, and known failure modes.  
- **Licensing:** if you win, you agree to open-source the method under the CC BY-NC 4.0 License.

### Winner determination & tie-breakers
- **Single winner:** the **first team** to pass all gates on **both** scrolls during organizer verification receives **$200,000**.  
- If two teams pass within **96 hours**, tie-breakers:  
  1) Lower **sheet-switch rate** across the two;
  2) Higher **coverage** across the two scrolls;    
  3) Fewer **total human-hours** (sum over both);  
  4) Earlier submission timestamp.
</details>

[Submission Form](https://forms.gle/MqP3XQGX7o2ZFfZW6)

***

## First Letters and Title Prizes

One of the frontiers of Vesuvius Challenge is finding techniques that work across multiple scrolls.
While we've discovered text in some of our scrolls, others have not yet produced legible findings.
Finding the first letters inside one of these scrolls is a major step forward.

Additionally, finding the title of any scroll is a huge and exciting discovery that helps scholars contextualize the rest of the work!

**First Letters: $60,000 to the first team that uncovers 10 letters within a single 4cm^2 area of any of Scrolls 2-4.**

**First Title: $60,000 to the first team to discover the title in any of Scrolls 1-4.**

<div className="mb-4">
  <img src="/img/data/title_example.webp" className="w-[50%]"/>
  <figcaption className="mt-[-6px]">Visible Title in a Scroll Fragment.</figcaption>
</div>

<details>
<summary>Submission criteria and requirements</summary>

* **Image.** Submissions must be an image of the virtually unwrapped segment, showing visible and legible text.
  * Submit a single static image showing the text region. Images must be generated programmatically, as direct outputs of CT data inputs, and should not contain manual annotations of characters or text. This includes annotations that were then used as training data and memorized by a machine learning ink model. Ink model outputs of this region should not overlap with any training data used.
  * For the First Title Prize, please illustrate the ink predictions in spatial context of the title search, similar to what is [shown here](https://scrollprize.substack.com/p/30k-first-title-prize). You **do not** have to read the title yourself, but just have to produce an image of it that our team of papyrologists are able to read.
  * Specify which scroll the image comes from. For multiple scrolls, please make multiple submissions.
  * Include a scale bar showing the size of 1 cm on the submission image.
  * Specify the 3D position of the text within the scroll. The easiest way to do this is to provide the segmentation file (or the segmentation ID, if using a public segmentation).
* **Methodology.** A detailed technical description of how your solution works. We need to be able to reproduce your work, so please make this as easy as possible:
  * For fully automated software, consider a Docker image that we can easily run to reproduce your work, and please include system requirements.
  * For software with a human in the loop, please provide written instructions and a video explaining how to use your tool. We’ll work with you to learn how to use it, but we’d like to have a strong starting point.
  * Please include an easily accessible link from which we can download it.
* **Hallucination mitigation.** If there is any risk of your model hallucinating results, please let us know how you mitigated that risk. Tell us why you are confident that the results you are getting are real.
  * We strongly discourage submissions that use window sizes larger than 0.5x0.5 mm to generate images from machine learning models. This corresponds to 64x64 pixels for 8 µm scans. If your submission uses larger window sizes, we may reject it and ask you to modify and resubmit.
  * In addition to hallucination mitigation, do not include overlap between training and prediction regions. This leads to the memorization of annotated labels.
* **Other information.** Feel free to include any other things we should know.

Your submission will be reviewed by the review teams to verify technical validity and papyrological plausibility and legibility.
Just as with the Grand Prize, please **do not** make your discovery public until winning the prize. We will work with you to announce your findings.
</details>

[Submission Form](https://docs.google.com/forms/d/e/1FAIpQLSdw43FX_uPQwBTIV8pC2y0xkwZmu6GhrwxV4n3WEbqC8Xof9Q/viewform?usp=dialog)

***

> ⚠️ The previous prizes are too ambitious? You can still contribute!

## Progress Prizes

In addition to milestone-based prizes, we offer monthly prizes for open source contributions that help read the scrolls.
These prizes are more open-ended, and we have a wishlist to provide some ideas.
If you are new to the project, this is a great place to start.
Progress prizes will be awarded at a range of levels based on the contribution:

* Gold Aureus: \$20,000 (estimated 4-8 per year) – for major contributions
* Denarius: \$10,000 (estimated 10-15 per year)
* Sestertius: \$2,500 (estimated 25 per year)
* Papyrus: \$1,000 (estimated 50 per year)

We favor submissions that:
* Are **released or open-sourced early**. Tools released earlier have a higher chance of being used for reading the scrolls than those released the last day of the month.
* Actually **get used**. We’ll look for signals from the community: questions, comments, bug reports, feature requests. Our Annotation Team will publicly provide comments on tools they use.
* Are **well documented**. It helps a lot if relevant documentation, walkthroughs, images, tutorials or similar are included with the work so that others can use it!

We maintain a [public wishlist](https://github.com/ScrollPrize/villa/issues?q=is%3Aissue%20state%3Aopen%20label%3A%22help%20wanted%22) of ideas that would make excellent progress prize submissions.
[Improvements to VC3D](https://github.com/ScrollPrize/villa/issues?q=is%3Aissue%20state%3Aopen%20label%3AVC3D) can be also considered for progress prizes!
Some are additionally labeled as [good first issues](https://github.com/ScrollPrize/villa/issues?q=is%3Aissue%20state%3Aopen%20label%3A%22good%20first%20issue%22) for newcomers!

Submissions are evaluated monthly, and multiple submissions/awards per month are permitted. The next deadline is 11:59pm Pacific, September 30th, 2025!

<details>
<summary>Submission criteria and requirements</summary>

**Core Requirements:**
1. Problem Identification and Solution
   * Address a specific challenge using Vesuvius Challenge scroll data
   * Provide clear implementation path and a demonstration of its use
   * Demonstrate significant advantages over existing solutions
2. Documentation
   * Include comprehensive documentation
   * Provide usage examples
3. Technical Integration
   * Accept standard community formats (multipage TIFs, on-disk numpy arrays)
   * Maintain consistent output formats
   * Designed for modular integration
</details>

[Submission Form](https://forms.gle/xELK9EaQ5yzgD4nD8)

***

## Terms and Conditions

Prizes are awarded at the sole discretion of Curious Cases, Inc. and are subject to review by our Technical Team, Annotation Team, and Papyrological Team. We may issue more or fewer awards based on the spirit of the prize and the received submissions. You agree to make your method open source if you win a prize. It does not have to be open source at the time of submission, but you have to make it open source under a permissive license to accept the prize. Submissions for milestone prizes will close once the winner is announced and their methods are open sourced. Curious Cases, Inc. reserves the right to modify prize terms at any time in order to more accurately reflect the spirit of the prize as designed. Prize winner must provide payment information to Curious Cases, Inc. within 30 days of prize announcement to receive prize.<|MERGE_RESOLUTION|>--- conflicted
+++ resolved
@@ -67,11 +67,7 @@
 <summary>Submission criteria and requirements</summary>
 
 ### What to deliver (for each of the two scrolls)
-<<<<<<< HEAD
-1. **Segmented sheet manifold(s).** A continuous 3D mesh (or meshes) of the papyrus sheet(s) suitable for flattening. If multiple meshes, the minimum size of each mesh should be larger than a full papyrus sheet wrap in the scroll volume.
-=======
-1. **Segmented sheet manifold(s).** A continuous 3D mesh (or meshes) of the papyrus sheet(s) suitable for flattening.
->>>>>>> 649a48ab
+1. **Segmented sheet manifold(s).** A continuous 3D mesh (or meshes) of the papyrus sheet(s) suitable for flattening. If the submission includes multiple meshes, the minimum size of each mesh should be larger than a full papyrus sheet wrap in the scroll volume.
 2. **Flattened 2D sheets.** UV maps / atlases covering the **accepted area** you claim as correct.
 3. **Accepted-area mask.** Binary mask(s) over the flattened sheets indicating regions you assert are error-free.
 4. **Video record (if humans involved).** A screen-capture timelapse or periodic snapshots covering all interactive steps.
