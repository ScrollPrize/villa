cmake_minimum_required(VERSION 3.0 FATAL_ERROR)

add_executable(vc_texture2 main.cpp UPointMapping.cpp)
target_link_libraries(vc_texture2 ${VC_LIBS} ${VC_REQ_LIBS} ${ITK_LIBRARIES})

<<<<<<< HEAD
# add_executable(vc_layering layering.cpp plyHelper.cpp meshUtils.cpp)
# target_link_libraries(vc_layering ${VC_LIBS} ${VC_REQ_LIBS} ${ITK_LIBRARIES})
=======
#add_executable(vc_layering layering.cpp meshUtils.cpp)
#target_link_libraries(vc_layering ${VC_LIBS} ${VC_REQ_LIBS} ${ITK_LIBRARIES})

# Install targets
install(TARGETS vc_texture2
        RUNTIME DESTINATION bin COMPONENT Demos)
>>>>>>> 6d260148
<|MERGE_RESOLUTION|>--- conflicted
+++ resolved
@@ -3,14 +3,9 @@
 add_executable(vc_texture2 main.cpp UPointMapping.cpp)
 target_link_libraries(vc_texture2 ${VC_LIBS} ${VC_REQ_LIBS} ${ITK_LIBRARIES})
 
-<<<<<<< HEAD
-# add_executable(vc_layering layering.cpp plyHelper.cpp meshUtils.cpp)
-# target_link_libraries(vc_layering ${VC_LIBS} ${VC_REQ_LIBS} ${ITK_LIBRARIES})
-=======
 #add_executable(vc_layering layering.cpp meshUtils.cpp)
 #target_link_libraries(vc_layering ${VC_LIBS} ${VC_REQ_LIBS} ${ITK_LIBRARIES})
 
 # Install targets
 install(TARGETS vc_texture2
-        RUNTIME DESTINATION bin COMPONENT Demos)
->>>>>>> 6d260148
+        RUNTIME DESTINATION bin COMPONENT Demos)