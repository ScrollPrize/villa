--- conflicted
+++ resolved
@@ -55,12 +55,8 @@
     static PerPixelMap ReadPPM(boost::filesystem::path path);
 
 private:
-<<<<<<< HEAD
-    int _height, _width;
-=======
     void _initializeMap();
     size_t _width, _height;
->>>>>>> 24d058ad
     cv::Mat_<cv::Vec6d> _map;
     cv::Mat _mask;
     UVMap _uvmap;
