// Created by Seth Parker on 6/17/16.
// Mostly copied from the HE structure used by Blender's parameterization
// A half-edge mesh stores a unique edge for each edge of each face.
// e.g. If two triangles share vertices A and B, this will result in two edges:
// edge AB and edge BA
#pragma once

#include <exception>
#include <iostream>
#include <memory>

#include <opencv2/core.hpp>

#include "core/vc_defines.h"

namespace volcart
{
class HalfEdgeMesh
{
public:
    class Vert;
    class Edge;
    class Angle;
    class Face;

    using VertPtr = std::shared_ptr<Vert>;
    using EdgePtr = std::shared_ptr<Edge>;
    using AnglePtr = std::shared_ptr<Angle>;
    using FacePtr = std::shared_ptr<Face>;

    using IDType = uint64_t;

    class Vert
    {
    public:
<<<<<<< HEAD
        Vert() : id{}, pid{}, lambdaPlanar{}, lambdaLength{} {}
=======
        Vert() {}
>>>>>>> f3fab7c0

        VertPtr nextlink;
        IDType id;
        ITKMesh::PointIdentifier pid;  // Original point ID in ITK mesh

        EdgePtr edge;
        cv::Vec3d xyz;
        cv::Vec2d uv;

        double lambdaPlanar;
        double lambdaLength;

        bool interior() const { return edge->pair != nullptr; }
    };

    class Edge
    {
    public:
<<<<<<< HEAD
        Edge() : id{} {}
=======
        Edge() {}
>>>>>>> f3fab7c0

        EdgePtr nextlink;
        IDType id;

        VertPtr vert;  // Starting index
        AnglePtr angle;
        EdgePtr pair;  // Parallel edge. If this is edge AB, pair is edge BA
        EdgePtr next;  // Next edge in the face
        FacePtr face;
    };

    // Topology traversal
    // The wheel is the set of edges that surround a single vertex
    EdgePtr nextWheelEdge(const EdgePtr& e) { return e->next->next->pair; }
    EdgePtr prevWheelEdge(const EdgePtr& e)
    {
        return (e->pair) ? e->pair->next : nullptr;
    }
    EdgePtr nextBoundaryEdge(const EdgePtr& e) { return e->next->vert->edge; }
    EdgePtr prevBoundaryEdge(const EdgePtr& e);

    class Angle
    {
    public:
<<<<<<< HEAD
        Angle() : alpha{}, beta{}, phi{}, weight{}, bAlpha{}, sine{}, cosine{}
        {
        }
=======
        Angle() {}
>>>>>>> f3fab7c0

        EdgePtr edge;  // The edge that owns this angle

        double alpha;   // Current angle
        double beta;    // Original angle
        double phi;     // Ideal angle
        double weight;  // Typically 1/b^2

        double bAlpha;  // current gradient of the ABF constraints

        double sine;
        double cosine;
    };

    class Face
    {
    public:
<<<<<<< HEAD
        Face()
            : id{}
            , cid{}
            , lambdaTriangle{}
            , bstar{}
            , dstar{}
            , bTriangle{}
            , connected{}
        {
        }
=======
        Face() {}
>>>>>>> f3fab7c0
        FacePtr nextlink;
        IDType id;
        ITKMesh::CellIdentifier cid;  // Original cell ID in ITK mesh

        EdgePtr edge;  // First edge of the face

        double lambdaTriangle;
        double bstar;
        double dstar;
        double bTriangle;

        bool connected;
    };

public:
    HalfEdgeMesh() {}
    ~HalfEdgeMesh() { clear(); }

    void clear();

    ///// Mesh Access /////
    VertPtr addVert(double x, double y, double z);
    FacePtr addFace(IDType v0, IDType v1, IDType v2);

    VertPtr getVert(IDType id) const { return _verts[id]; }
    EdgePtr getEdge(IDType id) const { return _edges[id]; }
    FacePtr getFace(IDType id) const { return _faces[id]; }

    std::vector<VertPtr>::iterator getVertsBegin()
    {
        return std::begin(_verts);
    }
    std::vector<VertPtr>::iterator getVertsEnd() { return std::end(_verts); }
    std::vector<EdgePtr>::iterator getEdgesBegin()
    {
        return std::begin(_edges);
    }
    std::vector<EdgePtr>::iterator getEdgesEnd() { return std::end(_edges); }
    std::vector<FacePtr>::iterator getFacesBegin()
    {
        return std::begin(_faces);
    }
    std::vector<FacePtr>::iterator getFacesEnd() { return std::end(_faces); }

    std::vector<VertPtr>::iterator getInteriorBegin()
    {
        return std::begin(_interior);
    }
    std::vector<VertPtr>::iterator getInteriorEnd()
    {
        return std::end(_interior);
    }
    std::vector<VertPtr>::iterator getBoundaryBegin()
    {
        return std::begin(_boundary);
    }
    std::vector<VertPtr>::iterator getBoundaryEnd()
    {
        return std::end(_boundary);
    }

    size_t getNumberOfVerts() const { return _verts.size(); }
    size_t getNumberOfEdges() const { return _edges.size(); }
    size_t getNumberOfFaces() const { return _faces.size(); }
    size_t getNumberOfInteriorPoints() const { return _interior.size(); }
    size_t getNumberOfBoundaryPoints() const { return _boundary.size(); }

    ///// Special Construction Tasks /////
    void constructConnectedness();

private:
    std::vector<VertPtr> _verts;
    std::vector<EdgePtr> _edges;
    std::vector<FacePtr> _faces;

    std::vector<VertPtr> _interior;
    std::vector<VertPtr> _boundary;

    ///// Special Construction Tasks /////
    void _connectAllPairs();
    HalfEdgeMesh::EdgePtr _findEdgePair(
        HalfEdgeMesh::IDType A, HalfEdgeMesh::IDType B);
    void _computeBoundary();

    ///// Math functions /////
    double _angle(const cv::Vec3d& A, const cv::Vec3d& B, const cv::Vec3d& C);
};
}  // namespace volcart<|MERGE_RESOLUTION|>--- conflicted
+++ resolved
@@ -33,11 +33,7 @@
     class Vert
     {
     public:
-<<<<<<< HEAD
         Vert() : id{}, pid{}, lambdaPlanar{}, lambdaLength{} {}
-=======
-        Vert() {}
->>>>>>> f3fab7c0
 
         VertPtr nextlink;
         IDType id;
@@ -56,11 +52,7 @@
     class Edge
     {
     public:
-<<<<<<< HEAD
         Edge() : id{} {}
-=======
-        Edge() {}
->>>>>>> f3fab7c0
 
         EdgePtr nextlink;
         IDType id;
@@ -85,13 +77,9 @@
     class Angle
     {
     public:
-<<<<<<< HEAD
         Angle() : alpha{}, beta{}, phi{}, weight{}, bAlpha{}, sine{}, cosine{}
         {
         }
-=======
-        Angle() {}
->>>>>>> f3fab7c0
 
         EdgePtr edge;  // The edge that owns this angle
 
@@ -109,7 +97,6 @@
     class Face
     {
     public:
-<<<<<<< HEAD
         Face()
             : id{}
             , cid{}
@@ -120,20 +107,15 @@
             , connected{}
         {
         }
-=======
-        Face() {}
->>>>>>> f3fab7c0
+
         FacePtr nextlink;
         IDType id;
         ITKMesh::CellIdentifier cid;  // Original cell ID in ITK mesh
-
-        EdgePtr edge;  // First edge of the face
-
+        EdgePtr edge;                 // First edge of the face
         double lambdaTriangle;
         double bstar;
         double dstar;
         double bTriangle;
-
         bool connected;
     };
 
