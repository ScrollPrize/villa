--- conflicted
+++ resolved
@@ -9,14 +9,9 @@
 #include "Slicing.hpp"
 
 
-<<<<<<< HEAD
-class QuadSurface;
-class ChunkCache;
+#define Z_DBG_GEN_PREFIX "auto_grown_"
+
 class Chunked3dVec3fFromUint8;
-=======
-#define Z_DBG_GEN_PREFIX "auto_grown_"
->>>>>>> f0d0f525
-
 
 struct Rect3D {
     cv::Vec3f low = {0,0,0};
@@ -32,14 +27,7 @@
 bool intersect(const Rect3D &a, const Rect3D &b);
 Rect3D expand_rect(const Rect3D &a, const cv::Vec3f &p);
 
-<<<<<<< HEAD
-QuadSurface *load_quad_from_tifxyz(const std::string &path);
-QuadSurface *space_tracing_quad_phys(z5::Dataset *ds, float scale, ChunkCache *cache, cv::Vec3f origin, int generations = 100, float step = 10, const std::string &cache_root = "", float voxelsize = 1.0, std::vector<DirectionField> const &direction_fields = {});
-QuadSurface *regularized_local_quad(QuadSurface *src, const cv::Vec3f &ptr, int w, int h, int step_search = 100, int step_out = 5);
-QuadSurface *smooth_vc_segmentation(QuadSurface *src);
-=======
-
->>>>>>> f0d0f525
+
 
 //base surface class
 class Surface
@@ -225,7 +213,7 @@
 };
 
 QuadSurface *load_quad_from_tifxyz(const std::string &path);
-QuadSurface *space_tracing_quad_phys(z5::Dataset *ds, float scale, ChunkCache *cache, cv::Vec3f origin, int generations = 100, float step = 10, const std::string &cache_root = "", float voxelsize = 1.0, std::vector<std::unique_ptr<z5::Dataset>> const &h_fiber_ds = {}, float fibers_scale = 1.f);
+QuadSurface *space_tracing_quad_phys(z5::Dataset *ds, float scale, ChunkCache *cache, cv::Vec3f origin, int generations = 100, float step = 10, const std::string &cache_root = "", float voxelsize = 1.0, std::vector<DirectionField> const &direction_fields = {});
 QuadSurface *regularized_local_quad(QuadSurface *src, const cv::Vec3f &ptr, int w, int h, int step_search = 100, int step_out = 5);
 QuadSurface *smooth_vc_segmentation(QuadSurface *src);
 
