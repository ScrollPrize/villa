#include <opencv2/core.hpp>
#include <opencv2/imgproc.hpp>

#include "vc/core/util/Slicing.hpp"
#include "vc/core/util/Surface.hpp"
#include "vc/core/util/SurfaceModeling.hpp"
#include "vc/core/util/SurfaceArea.hpp"
#include "vc/core/util/OMPThreadPointCollection.hpp"
#include "vc/core/util/LifeTime.hpp"
#include "vc/core/types/ChunkedTensor.hpp"
#include <nlohmann/json.hpp>

#include "vc/core/util/NormalGridVolume.hpp"
#include "vc/core/util/GridStore.hpp"
#include "vc/core/util/CostFunctions.hpp"
#include "vc/core/util/HashFunctions.hpp"

#include "vc/core/util/xtensor_include.hpp"
#include XTENSORINCLUDE(views, xview.hpp)

#include <iostream>
#include <cctype>
#include <random>
#include <optional>
#include <cstdlib>
#include <limits>
#include <omp.h>  // ensure omp_get_max_threads() is declared

#include "vc/tracer/Tracer.hpp"
#include "vc/ui/VCCollection.hpp"

#define LOSS_STRAIGHT 1
#define LOSS_DIST 2
#define LOSS_NORMALSNAP 4
#define LOSS_SDIR 8

namespace { // Anonymous namespace for local helpers

std::optional<uint32_t> environment_seed()
{
    static const std::optional<uint32_t> cached = []() -> std::optional<uint32_t> {
        const char* env = std::getenv("VC_GROWPATCH_RNG_SEED");
        if (!env || *env == '\0') {
            return std::nullopt;
        }

        char* end = nullptr;
        const unsigned long long value = std::strtoull(env, &end, 10);
        if (!end || *end != '\0' || value > std::numeric_limits<uint32_t>::max()) {
            return std::nullopt;
        }
        return static_cast<uint32_t>(value);
    }();

    return cached;
}

std::mt19937& thread_rng()
{
    static thread_local std::mt19937 rng = [] {
        if (const auto seed = environment_seed()) {
            return std::mt19937(*seed);
        }
        return std::mt19937(std::random_device{}());
    }();
    return rng;
}

[[maybe_unused]] void set_random_perturbation_seed(uint32_t seed)
{
    thread_rng().seed(seed);
}

cv::Vec3d random_perturbation(double max_abs_offset = 0.05) {
    std::uniform_real_distribution<double> dist(-max_abs_offset, max_abs_offset);
    auto& rng = thread_rng();
    return {dist(rng), dist(rng), dist(rng)};
}

struct Vec2iLess {
    bool operator()(const cv::Vec2i& a, const cv::Vec2i& b) const {
        if (a[0] != b[0]) {
            return a[0] < b[0];
        }
        return a[1] < b[1];
    }
};

class PointCorrection {
public:
    struct CorrectionCollection {
        std::vector<cv::Vec3f> tgts_;
        std::vector<cv::Vec2f> grid_locs_;
    };

    PointCorrection() = default;
    PointCorrection(const VCCollection& corrections) {
        const auto& collections = corrections.getAllCollections();
        if (collections.empty()) return;

        for (const auto& pair : collections) {
            const auto& collection = pair.second;
            if (collection.points.empty()) continue;

            CorrectionCollection new_collection;
            std::vector<ColPoint> sorted_points;
            sorted_points.reserve(collection.points.size());
            for (const auto& point_pair : collection.points) {
                sorted_points.push_back(point_pair.second);
            }
            std::sort(sorted_points.begin(), sorted_points.end(), [](const auto& a, const auto& b) {
                return a.id < b.id;
            });

            new_collection.tgts_.reserve(sorted_points.size());
            for (const auto& col_point : sorted_points) {
                new_collection.tgts_.push_back(col_point.p);
            }
            collections_.push_back(new_collection);
        }

        is_valid_ = !collections_.empty();
    }

    void init(const cv::Mat_<cv::Vec3f> &points) {
        if (!is_valid_ || points.empty()) {
            is_valid_ = false;
            return;
        }

        QuadSurface tmp(points, {1.0f, 1.0f});
        
        for (auto& collection : collections_) {
            cv::Vec3f ptr = tmp.pointer();

            // Initialize anchor point (lowest ID)
            float d = tmp.pointTo(ptr, collection.tgts_[0], 1.0f);
            cv::Vec3f loc_3d = tmp.loc_raw(ptr);
            std::cout << "base diff: " << d << loc_3d << std::endl;
            cv::Vec2f loc(loc_3d[0], loc_3d[1]);
            collection.grid_locs_.push_back({loc[0], loc[1]});

            // Initialize other points
            for (size_t i = 1; i < collection.tgts_.size(); ++i) {
                d = tmp.pointTo(ptr, collection.tgts_[i], 100.0f, 0);
                loc_3d = tmp.loc_raw(ptr);
                std::cout << "point diff: " << d << loc_3d << std::endl;
                loc = {loc_3d[0], loc_3d[1]};
                collection.grid_locs_.push_back({loc[0], loc[1]});
            }
        }
    }

    bool isValid() const { return is_valid_; }
    
    const std::vector<CorrectionCollection>& collections() const { return collections_; }

    std::vector<cv::Vec3f> all_tgts() const {
        std::vector<cv::Vec3f> flat_tgts;
        for (const auto& collection : collections_) {
            flat_tgts.insert(flat_tgts.end(), collection.tgts_.begin(), collection.tgts_.end());
        }
        return flat_tgts;
    }

    std::vector<cv::Vec2f> all_grid_locs() const {
        std::vector<cv::Vec2f> flat_locs;
        for (const auto& collection : collections_) {
            flat_locs.insert(flat_locs.end(), collection.grid_locs_.begin(), collection.grid_locs_.end());
        }
        return flat_locs;
    }

private:
    bool is_valid_ = false;
    std::vector<CorrectionCollection> collections_;
};

struct TraceData {
    TraceData(const std::vector<DirectionField> &direction_fields) : direction_fields(direction_fields) {};
    PointCorrection point_correction;
    const vc::core::util::NormalGridVolume *ngv = nullptr;
    const std::vector<DirectionField> &direction_fields;
};

struct TraceParameters {
    cv::Mat_<uint8_t> state;
    cv::Mat_<cv::Vec3d> dpoints;
    float unit;
};

enum LossType {
    DIST,
    STRAIGHT,
    DIRECTION,
    SNAP,
    NORMAL,
    SDIR,
    COUNT
};

class LossSettings {
public:
    virtual ~LossSettings() = default;

    LossSettings() {
        w[LossType::SNAP] = 0.1f;
        w[LossType::NORMAL] = 10.0f;
        w[LossType::STRAIGHT] = 0.2f;
        w[LossType::DIST] = 1.0f;
        w[LossType::DIRECTION] = 1.0f;
        w[LossType::SDIR] = 0.00f; // conservative default; tune 0.01–0.10 maybe
    }

    virtual float operator()(LossType type, const cv::Vec2i& p) const {
        if (!w_mats[type].empty()) {
            return w_mats[type](p);
        }
        return w[type];
    }

    float& operator[](LossType type) {
        return w[type];
    }

    int z_min = -1;
    int z_max = std::numeric_limits<int>::max();

protected:
    std::vector<float> w = std::vector<float>(LossType::COUNT, 0.0f);
    std::vector<cv::Mat_<float>> w_mats = std::vector<cv::Mat_<float>>(LossType::COUNT);
};

class DistanceLossSettings : public LossSettings {
public:
    using Step = std::pair<float, float>; // weight, distance

    DistanceLossSettings(const cv::Mat_<uchar>& mask) {
        cv::distanceTransform(mask, dist_transform_, cv::DIST_L2, cv::DIST_MASK_PRECISE);
    }

    void set_steps(LossType type, std::vector<Step> steps) {
        std::sort(steps.begin(), steps.end(), [](const Step& a, const Step& b) {
            return a.second < b.second;
        });
        steps_[type] = std::move(steps);
    }

    float operator()(LossType type, const cv::Vec2i& p) const override {
        const auto it = steps_.find(type);
        if (it == steps_.end() || it->second.empty()) {
            return LossSettings::operator()(type, p);
        }

        float dist = dist_transform_(p);
        const auto& steps = it->second;

        float current_weight = 0.0f; // Implicitly 0 before the first step
        for (const auto& step : steps) {
            if (dist >= step.second) {
                current_weight = step.first;
            } else {
                break; // Steps are sorted by distance
            }
        }
        return current_weight;
    }

private:
    cv::Mat_<float> dist_transform_;
    std::map<LossType, std::vector<Step>> steps_;
};

static std::vector<cv::Vec2i> parse_growth_directions(const nlohmann::json& params)
{
    static const std::vector<cv::Vec2i> kDefaultDirections = {
        {1, 0},   // down / +row
        {0, 1},   // right / +col
        {-1, 0},  // up / -row
        {0, -1}   // left / -col
    };

    const auto it = params.find("growth_directions");
    if (it == params.end()) {
        return kDefaultDirections;
    }

    const nlohmann::json& directions = *it;
    if (!directions.is_array()) {
        std::cerr << "growth_directions parameter must be an array of strings" << std::endl;
        return kDefaultDirections;
    }

    bool allow_down = false;
    bool allow_right = false;
    bool allow_up = false;
    bool allow_left = false;
    bool any_valid = false;

    for (const auto& entry : directions) {
        if (!entry.is_string()) {
            std::cerr << "Ignoring non-string entry in growth_directions" << std::endl;
            continue;
        }

        const std::string value = entry.get<std::string>();
        std::string lower;
        lower.reserve(value.size());
        for (char ch : value) {
            lower.push_back(static_cast<char>(std::tolower(static_cast<unsigned char>(ch))));
        }

        if (lower == "all") {
            return kDefaultDirections;
        }
        if (lower == "down") {
            allow_down = true;
            any_valid = true;
            continue;
        }
        if (lower == "right") {
            allow_right = true;
            any_valid = true;
            continue;
        }
        if (lower == "up") {
            allow_up = true;
            any_valid = true;
            continue;
        }
        if (lower == "left") {
            allow_left = true;
            any_valid = true;
            continue;
        }

        std::cerr << "Unknown growth direction '" << value << "' ignored" << std::endl;
    }

    if (!any_valid) {
        return kDefaultDirections;
    }

    std::vector<cv::Vec2i> custom;
    custom.reserve(4);
    if (allow_down) custom.emplace_back(1, 0);
    if (allow_right) custom.emplace_back(0, 1);
    if (allow_up) custom.emplace_back(-1, 0);
    if (allow_left) custom.emplace_back(0, -1);

    if (custom.empty()) {
        return kDefaultDirections;
    }

    return custom;
}

} // namespace

// global CUDA to allow use to set to false globally
// in the case they have cuda avail, but do not want to use it
static bool g_use_cuda = true;

// Expose a simple toggle for CUDA usage so tools can honor JSON settings
void set_space_tracing_use_cuda(bool enable) {
    g_use_cuda = enable;
}

static int gen_straight_loss(ceres::Problem &problem, const cv::Vec2i &p, const cv::Vec2i &o1, const cv::Vec2i &o2, const cv::Vec2i &o3, TraceParameters &params, const LossSettings &settings);
static int gen_normal_loss(ceres::Problem &problem, const cv::Vec2i &p, TraceParameters &params, const TraceData &trace_data, const LossSettings &settings);
static int conditional_normal_loss(int bit, const cv::Vec2i &p, cv::Mat_<uint16_t> &loss_status, ceres::Problem &problem, TraceParameters &params, const TraceData &trace_data, const LossSettings &settings);
static int gen_dist_loss(ceres::Problem &problem, const cv::Vec2i &p, const cv::Vec2i &off, TraceParameters &params, const LossSettings &settings);
static int gen_sdirichlet_loss(ceres::Problem &problem, const cv::Vec2i &p,
                               TraceParameters &params, const LossSettings &settings,
                               double sdir_eps_abs, double sdir_eps_rel);
static int conditional_sdirichlet_loss(int bit, const cv::Vec2i &p, cv::Mat_<uint16_t> &loss_status,
                                       ceres::Problem &problem, TraceParameters &params,
                                       const LossSettings &settings, double sdir_eps_abs, double sdir_eps_rel);
static bool loc_valid(int state)
{
    return state & STATE_LOC_VALID;
}

static bool coord_valid(int state)
{
    return (state & STATE_COORD_VALID) || (state & STATE_LOC_VALID);
}

//gen straigt loss given point and 3 offsets
static int gen_straight_loss(ceres::Problem &problem, const cv::Vec2i &p, const cv::Vec2i &o1, const cv::Vec2i &o2,
    const cv::Vec2i &o3, TraceParameters &params, const LossSettings &settings)
{
    if (!coord_valid(params.state(p+o1)))
        return 0;
    if (!coord_valid(params.state(p+o2)))
        return 0;
    if (!coord_valid(params.state(p+o3)))
        return 0;

    problem.AddResidualBlock(StraightLoss::Create(settings(LossType::STRAIGHT, p)), nullptr, &params.dpoints(p+o1)[0], &params.dpoints(p+o2)[0], &params.dpoints(p+o3)[0]);

    return 1;
}

static int gen_dist_loss(ceres::Problem &problem, const cv::Vec2i &p, const cv::Vec2i &off, TraceParameters &params,
    const LossSettings &settings)
{
    // Add a loss saying that dpoints(p) and dpoints(p+off) should themselves be distance |off| apart
    // Here dpoints is a 2D grid mapping surface-space points to 3D volume space
    // So this says that distances should be preserved from volume to surface

    if (!coord_valid(params.state(p)))
        return 0;
    if (!coord_valid(params.state(p+off)))
        return 0;

    if (params.dpoints(p)[0] == -1)
        throw std::runtime_error("invalid loc passed as valid!");

    problem.AddResidualBlock(DistLoss::Create(params.unit*cv::norm(off),settings(LossType::DIST, p)), nullptr, &params.dpoints(p)[0], &params.dpoints(p+off)[0]);

    return 1;
}

// -------------------------
// helpers used by conditionals (must be before they’re used)
// -------------------------
static cv::Vec2i lower_p(const cv::Vec2i &point, const cv::Vec2i &offset)
{
    if (offset[0] == 0) {
        if (offset[1] < 0)
            return point+offset;
        else
            return point;
    }
    if (offset[0] < 0)
        return point+offset;
    else
        return point;
}

static bool loss_mask(int bit, const cv::Vec2i &p, const cv::Vec2i &off, cv::Mat_<uint16_t> &loss_status)
{
    return loss_status(lower_p(p, off)) & (1 << bit);
}

static int set_loss_mask(int bit, const cv::Vec2i &p, const cv::Vec2i &off, cv::Mat_<uint16_t> &loss_status, int set)
{
    if (set)
        loss_status(lower_p(p, off)) |= (1 << bit);
    return set;
}

// -------------------------
// Symmetric Dirichlet losses (definitions)
// -------------------------
static int gen_sdirichlet_loss(ceres::Problem &problem,
                               const cv::Vec2i &p,
                               TraceParameters &params,
                               const LossSettings &settings,
                               double sdir_eps_abs,
                               double sdir_eps_rel)
{
    // Need p, p+u, p+v inside the image; treat (p) as the lower-left of a cell
    const int rows = params.state.rows;
    const int cols = params.state.cols;
    if (p[0] < 0 || p[1] < 0 || p[0] >= rows - 1 || p[1] >= cols - 1) {
        return 0;
    }

    const cv::Vec2i pu = p + cv::Vec2i(0, 1);  // (i, j+1)  u-direction
    const cv::Vec2i pv = p + cv::Vec2i(1, 0);  // (i+1, j)  v-direction

    // All three parameter blocks must be present/valid
    if (!coord_valid(params.state(p)) ||
        !coord_valid(params.state(pu)) ||
        !coord_valid(params.state(pv))) {
        return 0;
    }

    const float w = settings(LossType::SDIR, p);
    if (w <= 0.0f) {
        return 0;
    }

    ceres::LossFunction* robust = nullptr;
    robust = new ceres::CauchyLoss(1.0); // cauchy scale = 1.0

    problem.AddResidualBlock(
        SymmetricDirichletLoss::Create(/*unit*/ params.unit,
                                       /*w       */ w,
                                       /*eps_abs */ sdir_eps_abs,
                                       /*eps_rel */ sdir_eps_rel),
        /*loss*/ robust, // Cauchy Loss
        &params.dpoints(p)[0],
        &params.dpoints(pu)[0],
        &params.dpoints(pv)[0]);

    return 1;
}

static int conditional_sdirichlet_loss(int bit,
                                       const cv::Vec2i &p,
                                       cv::Mat_<uint16_t> &loss_status,
                                       ceres::Problem &problem,
                                       TraceParameters &params,
                                       const LossSettings &settings,
                                       double sdir_eps_abs,
                                       double sdir_eps_rel)
{
    int set = 0;
    // One SD term per cell (keyed at p itself)
    if (!loss_mask(bit, p, {0, 0}, loss_status)) {
        set = set_loss_mask(bit, p, {0, 0}, loss_status,
                            gen_sdirichlet_loss(problem, p, params, settings, sdir_eps_abs, sdir_eps_rel));
    }
    return set;
}

static int conditional_dist_loss(int bit, const cv::Vec2i &p, const cv::Vec2i &off, cv::Mat_<uint16_t> &loss_status,
    ceres::Problem &problem, TraceParameters &params, const LossSettings &settings)
{
    int set = 0;
    if (!loss_mask(bit, p, off, loss_status))
        set = set_loss_mask(bit, p, off, loss_status, gen_dist_loss(problem, p, off, params, settings));
    return set;
};

static int conditional_straight_loss(int bit, const cv::Vec2i &p, const cv::Vec2i &o1, const cv::Vec2i &o2, const cv::Vec2i &o3,
    cv::Mat_<uint16_t> &loss_status, ceres::Problem &problem, TraceParameters &params, const LossSettings &settings)
{
    int set = 0;
    if (!loss_mask(bit, p, o2, loss_status))
        set += set_loss_mask(bit, p, o2, loss_status, gen_straight_loss(problem, p, o1, o2, o3, params, settings));
    return set;
};

static int gen_normal_loss(ceres::Problem &problem, const cv::Vec2i &p, TraceParameters &params, const TraceData &trace_data, const LossSettings &settings)
{
    if (!trace_data.ngv) return 0;

    cv::Vec2i p_br = p + cv::Vec2i(1,1);
    if (!coord_valid(params.state(p)) || !coord_valid(params.state(p[0], p_br[1])) || !coord_valid(params.state(p_br[0], p[1])) || !coord_valid(params.state(p_br))) {
        return 0;
    }

    cv::Vec2i p_tr = {p[0], p[1] + 1};
    cv::Vec2i p_bl = {p[0] + 1, p[1]};

    // Points for the quad: A, B1, B2, C
    double* pA = &params.dpoints(p)[0];
    double* pB1 = &params.dpoints(p_tr)[0];
    double* pB2 = &params.dpoints(p_bl)[0];
    double* pC = &params.dpoints(p_br)[0];
    
    int count = 0;
    // int i = 1;
    for (int i = 0; i < 3; ++i) { // For each plane
        // bool direction_aware = (i == 0); // XY plane

        bool direction_aware = false; // this is not that simple ...
        // Loss with p as base point A
        problem.AddResidualBlock(NormalConstraintPlane::Create(*trace_data.ngv, i, settings(LossType::NORMAL, p), settings(LossType::SNAP, p), direction_aware, settings.z_min, settings.z_max), nullptr, pA, pB1, pB2, pC);
        // Loss with p_br as base point A
        problem.AddResidualBlock(NormalConstraintPlane::Create(*trace_data.ngv, i, settings(LossType::NORMAL, p), settings(LossType::SNAP, p), direction_aware, settings.z_min, settings.z_max), nullptr, pC, pB2, pB1, pA);
        // Loss with p_tr as base point A
        problem.AddResidualBlock(NormalConstraintPlane::Create(*trace_data.ngv, i, settings(LossType::NORMAL, p), settings(LossType::SNAP, p), direction_aware, settings.z_min, settings.z_max), nullptr, pB1, pC, pA, pB2);
        // Loss with p_bl as base point A
        problem.AddResidualBlock(NormalConstraintPlane::Create(*trace_data.ngv, i, settings(LossType::NORMAL, p), settings(LossType::SNAP, p), direction_aware, settings.z_min, settings.z_max), nullptr, pB2, pA, pC, pB1);
        count += 4;
    }

    //FIXME make params constant if not optimize-all is set

    return count;
}

static int conditional_normal_loss(int bit, const cv::Vec2i &p, cv::Mat_<uint16_t> &loss_status,
    ceres::Problem &problem, TraceParameters &params, const TraceData &trace_data, const LossSettings &settings)
{
    if (!trace_data.ngv) return 0;
    int set = 0;
    if (!loss_mask(bit, p, {0,0}, loss_status))
        set = set_loss_mask(bit, p, {0,0}, loss_status, gen_normal_loss(problem, p, params, trace_data, settings));
    return set;
};

// static void freeze_inner_params(ceres::Problem &problem, int edge_dist, const cv::Mat_<uint8_t> &state, cv::Mat_<cv::Vec3d> &out,
//     cv::Mat_<cv::Vec2d> &loc, cv::Mat_<uint16_t> &loss_status, int inner_flags)
// {
//     cv::Mat_<float> dist(state.size());
//
//     edge_dist = std::min(edge_dist,254);
//
//
//     cv::Mat_<uint8_t> masked;
//     bitwise_and(state, cv::Scalar(inner_flags), masked);
//
//
//     cv::distanceTransform(masked, dist, cv::DIST_L1, cv::DIST_MASK_3);
//
//     for(int j=0;j<dist.rows;j++)
//         for(int i=0;i<dist.cols;i++) {
//             if (dist(j,i) >= edge_dist && !loss_mask(7, {j,i}, {0,0}, loss_status)) {
//                 if (problem.HasParameterBlock(&out(j,i)[0]))
//                     problem.SetParameterBlockConstant(&out(j,i)[0]);
//                 if (!loc.empty() && problem.HasParameterBlock(&loc(j,i)[0]))
//                     problem.SetParameterBlockConstant(&loc(j,i)[0]);
//                 // set_loss_mask(7, {j,i}, {0,0}, loss_status, 1);
//             }
//             if (dist(j,i) >= edge_dist+2 && !loss_mask(8, {j,i}, {0,0}, loss_status)) {
//                 if (problem.HasParameterBlock(&out(j,i)[0]))
//                     problem.RemoveParameterBlock(&out(j,i)[0]);
//                 if (!loc.empty() && problem.HasParameterBlock(&loc(j,i)[0]))
//                     problem.RemoveParameterBlock(&loc(j,i)[0]);
//                 // set_loss_mask(8, {j,i}, {0,0}, loss_status, 1);
//             }
//         }
// }


// struct DSReader
// {
//     z5::Dataset *ds;
//     float scale;
//     ChunkCache *cache;
// };



int gen_direction_loss(ceres::Problem &problem,
    const cv::Vec2i &p,
    const int off_dist,
    cv::Mat_<uint8_t> &state,
    cv::Mat_<cv::Vec3d> &loc,
    std::vector<DirectionField> const &direction_fields,
    const LossSettings& settings)
{
    // Add losses saying that the local basis vectors of the patch at loc(p) should match those of the given fields

    if (!loc_valid(state(p)))
        return 0;

    cv::Vec2i const p_off_horz{p[0], p[1] + off_dist};
    cv::Vec2i const p_off_vert{p[0] + off_dist, p[1]};

    const float baseWeight = settings(LossType::DIRECTION, p);

    int count = 0;
    for (const auto &field: direction_fields) {
        const float totalWeight = baseWeight * field.weight;
        if (totalWeight <= 0.0f) {
            continue;
        }
        if (field.direction == "horizontal") {
            if (!loc_valid(state(p_off_horz)))
                continue;
            problem.AddResidualBlock(FiberDirectionLoss::Create(*field.field_ptr, field.weight_ptr.get(), totalWeight), nullptr, &loc(p)[0], &loc(p_off_horz)[0]);
        } else if (field.direction == "vertical") {
            if (!loc_valid(state(p_off_vert)))
                continue;
            problem.AddResidualBlock(FiberDirectionLoss::Create(*field.field_ptr, field.weight_ptr.get(), totalWeight), nullptr, &loc(p)[0], &loc(p_off_vert)[0]);
        } else if (field.direction == "normal") {
            if (!loc_valid(state(p_off_horz)) || !loc_valid(state(p_off_vert)))
                continue;
            problem.AddResidualBlock(NormalDirectionLoss::Create(*field.field_ptr, field.weight_ptr.get(), totalWeight), nullptr, &loc(p)[0], &loc(p_off_horz)[0], &loc(p_off_vert)[0]);
        } else {
            assert(false);
        }
        ++count;
    }

    return count;
}

//create all valid losses for this point
// Forward declarations
static int gen_corr_loss(ceres::Problem &problem, const cv::Vec2i &p, cv::Mat_<uint8_t> &state, cv::Mat_<cv::Vec3d> &loc, TraceParameters &trace_params);
static int conditional_corr_loss(int bit, const cv::Vec2i &p, cv::Mat_<uint16_t> &loss_status,
                                 ceres::Problem &problem, cv::Mat_<uint8_t> &state, cv::Mat_<cv::Vec3d> &loc, TraceParameters &trace_params);

static int add_losses(ceres::Problem &problem, const cv::Vec2i &p, TraceParameters &params,
    const TraceData &trace_data, const LossSettings &settings, int flags = LOSS_STRAIGHT | LOSS_DIST)
{
    //generate losses for point p
    int count = 0;

    if (p[0] < 2 || p[1] < 2 || p[1] >= params.state.cols-2 || p[0] >= params.state.rows-2)
        throw std::runtime_error("point too close to problem border!");

    if (flags & LOSS_STRAIGHT) {
        //horizontal
        count += gen_straight_loss(problem, p, {0,-2},{0,-1},{0,0}, params, settings);
        count += gen_straight_loss(problem, p, {0,-1},{0,0},{0,1}, params, settings);
        count += gen_straight_loss(problem, p, {0,0},{0,1},{0,2}, params, settings);

        //vertical
        count += gen_straight_loss(problem, p, {-2,0},{-1,0},{0,0}, params, settings);
        count += gen_straight_loss(problem, p, {-1,0},{0,0},{1,0}, params, settings);
        count += gen_straight_loss(problem, p, {0,0},{1,0},{2,0}, params, settings);

        //diag1
        count += gen_straight_loss(problem, p, {-2,-2},{-1,-1},{0,0}, params, settings);
        count += gen_straight_loss(problem, p, {-1,-1},{0,0},{1,1}, params, settings);
        count += gen_straight_loss(problem, p, {0,0},{1,1},{2,2}, params, settings);

        //diag2
        count += gen_straight_loss(problem, p, {-2,2},{-1,1},{0,0}, params, settings);
        count += gen_straight_loss(problem, p, {-1,1},{0,0},{1,-1}, params, settings);
        count += gen_straight_loss(problem, p, {0,0},{1,-1},{2,-2}, params, settings);
    }

    if (flags & LOSS_DIST) {
        //direct neighboars
        count += gen_dist_loss(problem, p, {0,-1}, params, settings);
        count += gen_dist_loss(problem, p, {0,1}, params, settings);
        count += gen_dist_loss(problem, p, {-1,0}, params, settings);
        count += gen_dist_loss(problem, p, {1,0}, params, settings);

        //diagonal neighbors
        count += gen_dist_loss(problem, p, {1,-1}, params, settings);
        count += gen_dist_loss(problem, p, {-1,1}, params, settings);
        count += gen_dist_loss(problem, p, {1,1}, params, settings);
        count += gen_dist_loss(problem, p, {-1,-1}, params, settings);
    }

    if (flags & LOSS_NORMALSNAP) {
        //gridstore normals
        count += gen_normal_loss(problem, p                   , params, trace_data, settings);
        count += gen_normal_loss(problem, p + cv::Vec2i(-1,-1), params, trace_data, settings);
        count += gen_normal_loss(problem, p + cv::Vec2i( 0,-1), params, trace_data, settings);
        count += gen_normal_loss(problem, p + cv::Vec2i(-1, 0), params, trace_data, settings);
    }

    if (flags & LOSS_SDIR) {
        //symmetric dirichlet
        count += gen_sdirichlet_loss(problem, p, params, settings, /*eps_abs=*/1e-8, /*eps_rel=*/1e-2);
        count += gen_sdirichlet_loss(problem, p + cv::Vec2i(-1, 0), params, settings, 1e-8, 1e-2);
        count += gen_sdirichlet_loss(problem, p + cv::Vec2i( 0,-1), params, settings, 1e-8, 1e-2);
    }

    return count;
}

static int conditional_direction_loss(int bit,
    const cv::Vec2i &p,
    const int u_off,
    cv::Mat_<uint16_t> &loss_status,
    ceres::Problem &problem,
    cv::Mat_<uint8_t> &state,
    cv::Mat_<cv::Vec3d> &loc,
    const LossSettings& settings,
    std::vector<DirectionField> const &direction_fields)
{
    if (!direction_fields.size())
        return 0;

    int set = 0;
    cv::Vec2i const off{0, u_off};
    if (!loss_mask(bit, p, off, loss_status))
        set = set_loss_mask(bit, p, off, loss_status, gen_direction_loss(problem, p, u_off, state, loc, direction_fields, settings));
    return set;
};

//create only missing losses so we can optimize the whole problem
static int gen_corr_loss(ceres::Problem &problem, const cv::Vec2i &p, cv::Mat_<uint8_t> &state, cv::Mat_<cv::Vec3d> &dpoints, TraceData& trace_data)
{
    if (!trace_data.point_correction.isValid()) {
        return 0;
    }

    const auto& pc = trace_data.point_correction;

    const auto& all_grid_locs = pc.all_grid_locs();
    if (all_grid_locs.empty()) {
        return 0;
    }

    cv::Vec2i p_br = p + cv::Vec2i(1,1);
    if (!coord_valid(state(p)) || !coord_valid(state(p[0], p_br[1])) || !coord_valid(state(p_br[0], p[1])) || !coord_valid(state(p_br))) {
        return 0;
    }

    std::vector<cv::Vec3f> filtered_tgts;
    std::vector<cv::Vec2f> filtered_grid_locs;

    const auto& all_tgts = pc.all_tgts();
    cv::Vec2i quad_loc_int = {p[1], p[0]};

    for (size_t i = 0; i < all_tgts.size(); ++i) {
        const auto& grid_loc = all_grid_locs[i];
        float dx = grid_loc[0] - quad_loc_int[0];
        float dy = grid_loc[1] - quad_loc_int[1];
        if (dx * dx + dy * dy <= 4.0 * 4.0) {
            filtered_tgts.push_back(all_tgts[i]);
            filtered_grid_locs.push_back(all_grid_locs[i]);
        }
    }

    if (filtered_tgts.empty()) {
        return 0;
    }

    auto points_correction_loss = new PointsCorrectionLoss(filtered_tgts, filtered_grid_locs, quad_loc_int);
    auto cost_function = new ceres::DynamicAutoDiffCostFunction<PointsCorrectionLoss>(
        points_correction_loss
    );

    std::vector<double*> parameter_blocks;
    cost_function->AddParameterBlock(3);
    parameter_blocks.push_back(&dpoints(p)[0]);
    cost_function->AddParameterBlock(3);
    parameter_blocks.push_back(&dpoints(p + cv::Vec2i(0, 1))[0]);
    cost_function->AddParameterBlock(3);
    parameter_blocks.push_back(&dpoints(p + cv::Vec2i(1, 0))[0]);
    cost_function->AddParameterBlock(3);
    parameter_blocks.push_back(&dpoints(p + cv::Vec2i(1, 1))[0]);

    cost_function->SetNumResiduals(1);

    problem.AddResidualBlock(cost_function, nullptr, parameter_blocks);

    return 1;
}

static int conditional_corr_loss(int bit, const cv::Vec2i &p, cv::Mat_<uint16_t> &loss_status,
    ceres::Problem &problem, cv::Mat_<uint8_t> &state, cv::Mat_<cv::Vec3d> &out, TraceData& trace_data)
{
    if (!trace_data.point_correction.isValid()) return 0;
    int set = 0;
    if (!loss_mask(bit, p, {0,0}, loss_status))
        set = set_loss_mask(bit, p, {0,0}, loss_status, gen_corr_loss(problem, p, state, out, trace_data));
    return set;
};

static int add_missing_losses(ceres::Problem &problem, cv::Mat_<uint16_t> &loss_status, const cv::Vec2i &p,
    TraceParameters &params, TraceData& trace_data,
    const LossSettings &settings)
{
    //generate losses for point p
    int count = 0;

    //horizontal
    count += conditional_straight_loss(0, p, {0,-2},{0,-1},{0,0}, loss_status, problem, params, settings);
    count += conditional_straight_loss(0, p, {0,-1},{0,0},{0,1}, loss_status, problem, params, settings);
    count += conditional_straight_loss(0, p, {0,0},{0,1},{0,2}, loss_status, problem, params, settings);

    //vertical
    count += conditional_straight_loss(1, p, {-2,0},{-1,0},{0,0}, loss_status, problem, params, settings);
    count += conditional_straight_loss(1, p, {-1,0},{0,0},{1,0}, loss_status, problem, params, settings);
    count += conditional_straight_loss(1, p, {0,0},{1,0},{2,0}, loss_status, problem, params, settings);

    //diag1
    count += conditional_straight_loss(0, p, {-2,-2},{-1,-1},{0,0}, loss_status, problem, params, settings);
    count += conditional_straight_loss(0, p, {-1,-1},{0,0},{1,1}, loss_status, problem, params, settings);
    count += conditional_straight_loss(0, p, {0,0},{1,1},{2,2}, loss_status, problem, params, settings);

    //diag2
    count += conditional_straight_loss(1, p, {-2,2},{-1,1},{0,0}, loss_status, problem, params, settings);
    count += conditional_straight_loss(1, p, {-1,1},{0,0},{1,-1}, loss_status, problem, params, settings);
    count += conditional_straight_loss(1, p, {0,0},{1,-1},{2,-2}, loss_status, problem, params, settings);

    //direct neighboars h
    count += conditional_dist_loss(2, p, {0,-1}, loss_status, problem, params, settings);
    count += conditional_dist_loss(2, p, {0,1}, loss_status, problem, params, settings);

    //direct neighbors v
    count += conditional_dist_loss(3, p, {-1,0}, loss_status, problem, params, settings);
    count += conditional_dist_loss(3, p, {1,0}, loss_status, problem, params, settings);

    //diagonal neighbors
    count += conditional_dist_loss(4, p, {1,-1}, loss_status, problem, params, settings);
    count += conditional_dist_loss(4, p, {-1,1}, loss_status, problem, params, settings);

    count += conditional_dist_loss(5, p, {1,1}, loss_status, problem, params, settings);
    count += conditional_dist_loss(5, p, {-1,-1}, loss_status, problem, params, settings);

    //symmetric dirichlet
    count += conditional_sdirichlet_loss(6, p,                    loss_status, problem, params, settings, /*eps_abs=*/1e-8, /*eps_rel=*/1e-2);
    count += conditional_sdirichlet_loss(6, p + cv::Vec2i(-1, 0), loss_status, problem, params, settings, 1e-8, 1e-2);
    count += conditional_sdirichlet_loss(6, p + cv::Vec2i( 0,-1), loss_status, problem, params, settings, 1e-8, 1e-2);

    //normal field
    count += conditional_direction_loss(9, p, 1, loss_status, problem, params.state, params.dpoints, settings, trace_data.direction_fields);
    count += conditional_direction_loss(9, p, -1, loss_status, problem, params.state, params.dpoints, settings, trace_data.direction_fields);

    //gridstore normals
    count += conditional_normal_loss(10, p                   , loss_status, problem, params, trace_data, settings);
    count += conditional_normal_loss(10, p + cv::Vec2i(-1,-1), loss_status, problem, params, trace_data, settings);
    count += conditional_normal_loss(10, p + cv::Vec2i( 0,-1), loss_status, problem, params, trace_data, settings);
    count += conditional_normal_loss(10, p + cv::Vec2i(-1, 0), loss_status, problem, params, trace_data, settings);

    //snapping
    count += conditional_corr_loss(11, p,                    loss_status, problem, params.state, params.dpoints, trace_data);
    count += conditional_corr_loss(11, p + cv::Vec2i(-1,-1), loss_status, problem, params.state, params.dpoints, trace_data);
    count += conditional_corr_loss(11, p + cv::Vec2i( 0,-1), loss_status, problem, params.state, params.dpoints, trace_data);
    count += conditional_corr_loss(11, p + cv::Vec2i(-1, 0), loss_status, problem, params.state, params.dpoints, trace_data);

    return count;
}


template <typename T>
void masked_blur(cv::Mat_<T>& img, const cv::Mat_<uchar>& mask) {
    cv::Mat_<T> fw_pass = img.clone();
    cv::Mat_<T> bw_pass = img.clone();

    // Initial forward pass (top-left neighbors)
    for (int y = 1; y < img.rows; ++y) {
        for (int x = 1; x < img.cols - 1; ++x) {
            if (mask(y, x) == 0) {
                T val = (fw_pass(y - 1, x) + fw_pass(y, x - 1) + fw_pass(y - 1, x - 1) + fw_pass(y - 1, x + 1)) * 0.25;
                fw_pass(y, x) = val;
            }
        }
    }

    // Initial backward pass (bottom-right neighbors)
    for (int y = img.rows - 2; y >= 0; --y) {
        for (int x = img.cols - 2; x >= 1; --x) {
            if (mask(y, x) == 0) {
                T val = (bw_pass(y + 1, x) + bw_pass(y, x + 1) + bw_pass(y + 1, x + 1) + bw_pass(y + 1, x - 1)) * 0.25;
                bw_pass(y, x) = val;
            }
        }
    }

    // Average initial passes
    for (int y = 0; y < img.rows; ++y) {
        for (int x = 0; x < img.cols; ++x) {
            if (mask(y, x) == 0) {
                img(y, x) = (fw_pass(y, x) + bw_pass(y, x)) * 0.5;
            }
        }
    }

    // 4 additional passes
    for (int i = 0; i < 4; ++i) {
        // Forward pass
        for (int y = 1; y < img.rows; ++y) {
            for (int x = 1; x < img.cols - 1; ++x) {
                if (mask(y, x) == 0) {
                    T val = (img(y, x) + img(y - 1, x) + img(y, x - 1) + img(y - 1, x - 1) + img(y - 1, x + 1)) * 0.2;
                    img(y, x) = val;
                }
            }
        }
        // Backward pass
        for (int y = img.rows - 2; y >= 0; --y) {
            for (int x = img.cols - 2; x >= 1; --x) {
                if (mask(y, x) == 0) {
                    T val = (img(y, x) + img(y + 1, x) + img(y, x + 1) + img(y + 1, x + 1) + img(y + 1, x - 1)) * 0.2;
                    img(y, x) = val;
                }
            }
        }
    }
}

static void local_optimization(const cv::Rect &roi, const cv::Mat_<uchar> &mask, TraceParameters &params, TraceData &trace_data, LossSettings &settings);

//optimize within a radius, setting edge points to constant
static void inpaint(const cv::Rect &roi, const cv::Mat_<uchar> &mask, TraceParameters &params, TraceData &trace_data)
{
    // check that a two pixel border is 1
    for (int y = 0; y < roi.height; ++y) {
        for (int x = 0; x < roi.width; ++x) {
            if (y < 2 || y >= roi.height - 2 || x < 2 || x >= roi.width - 2) {
                if (mask(y, x) == 0) {
                    throw std::runtime_error("Mask border is not 1");
                }
            }
        }
    }

    cv::Mat_<cv::Vec3d> dpoints_roi = params.dpoints(roi);
    masked_blur(dpoints_roi, mask);

    ceres::Problem problem;
    LossSettings settings;
    settings[DIST] = 1.0;
    settings[STRAIGHT] = 1.0;

    for (int y = 0; y < roi.height; ++y) {
        for (int x = 0; x < roi.width; ++x) {
            if (!mask(y, x)) {
                params.state(roi.y + y, roi.x + x) = STATE_LOC_VALID | STATE_COORD_VALID;
            }
        }
    }

    LossSettings base;
    base[NORMAL] = 10.0;
    LossSettings nosnap = base;
    nosnap[SNAP] = 0;
    nosnap[NORMAL] = 0;
    local_optimization(roi, mask, params, trace_data, nosnap);
    nosnap[NORMAL] = base[NORMAL];
    local_optimization(roi, mask, params, trace_data, nosnap);

    LossSettings lowsnap = base;
    lowsnap[SNAP] = 0.01*base[SNAP];
    local_optimization(roi, mask, params, trace_data, lowsnap);
    lowsnap[SNAP] = 0.1*base[SNAP];
    local_optimization(roi, mask, params, trace_data, lowsnap);
    lowsnap[SNAP] = base[SNAP];
    local_optimization(roi, mask, params, trace_data, lowsnap);
    LossSettings default_settings;
    local_optimization(roi, mask, params, trace_data, default_settings);
}


//optimize within a radius, setting edge points to constant
static void local_optimization(const cv::Rect &roi, const cv::Mat_<uchar> &mask, TraceParameters &params, TraceData &trace_data, LossSettings &settings)
{
    ceres::Problem problem;
    cv::Mat_<uint16_t> loss_status(params.state.size());

<<<<<<< HEAD
    // check that a two pixel border is 1
    for (int y = 0; y < roi.height; ++y) {
        for (int x = 0; x < roi.width; ++x) {
            if (y < 2 || y >= roi.height - 2 || x < 2 || x >= roi.width - 2) {
                if (mask(y, x) == 0) {
                    throw std::runtime_error("Mask border is not 1");
                }
            }
        }
    }

    cv::Mat_<uchar> problem_mask;
    cv::Mat kernel = cv::getStructuringElement(cv::MORPH_CROSS, cv::Size(3, 3));
    cv::dilate(mask, problem_mask, kernel, cv::Point(-1,-1), 2);

    for (int y = 2; y < roi.height - 2; ++y) {
        for (int x = 2; x < roi.width - 2; ++x) {
            if (problem_mask(y, x)) {
                add_losses(problem, {roi.y + y, roi.x + x}, params, trace_data, settings, flags);
            }
=======
    for (int y = 0; y < roi.height; ++y)
        for (int x = 0; x < roi.width; ++x) {
            loss_status(roi.y + y, roi.x + x) = 0;
>>>>>>> 34fa680d
        }

    for (int y = 2; y < roi.height - 2; ++y)
        for (int x = 2; x < roi.width - 2; ++x)
            add_missing_losses(problem, loss_status, {roi.y + y, roi.x + x}, params, trace_data, settings);

    for (int y = 0; y < roi.height; ++y)
        for (int x = 0; x < roi.width; ++x)
            if (mask(y, x) && problem.HasParameterBlock(&params.dpoints.at<cv::Vec3d>(roi.y + y, roi.x + x)[0]))
                problem.SetParameterBlockConstant(&params.dpoints.at<cv::Vec3d>(roi.y + y, roi.x + x)[0]);

    ceres::Solver::Options options;
    options.linear_solver_type = ceres::SPARSE_NORMAL_CHOLESKY;
    options.max_num_iterations = 10000;
    ceres::Solver::Summary summary;
    ceres::Solve(options, &problem, &summary);
}

static float local_optimization(int radius, const cv::Vec2i &p, TraceParameters &params,
    TraceData& trace_data, LossSettings &settings, bool quiet = false, bool parallel = false)
{
    // This Ceres problem is parameterised by locs; residuals are progressively added as the patch grows enforcing that
    // all points in the patch are correct distance in 2D vs 3D space, not too high curvature, near surface prediction, etc.
    ceres::Problem problem;
    cv::Mat_<uint16_t> loss_status(params.state.size());

    int r_outer = radius+3;

    for(int oy=std::max(p[0]-r_outer,0);oy<=std::min(p[0]+r_outer,params.dpoints.rows-1);oy++)
        for(int ox=std::max(p[1]-r_outer,0);ox<=std::min(p[1]+r_outer,params.dpoints.cols-1);ox++)
            loss_status(oy,ox) = 0;

    for(int oy=std::max(p[0]-radius,0);oy<=std::min(p[0]+radius,params.dpoints.rows-1);oy++)
        for(int ox=std::max(p[1]-radius,0);ox<=std::min(p[1]+radius,params.dpoints.cols-1);ox++) {
            cv::Vec2i op = {oy, ox};
            if (cv::norm(p-op) <= radius) {
                add_missing_losses(problem, loss_status, op, params, trace_data, settings);
            }
        }
    for(int oy=std::max(p[0]-r_outer,0);oy<=std::min(p[0]+r_outer,params.dpoints.rows-1);oy++)
        for(int ox=std::max(p[1]-r_outer,0);ox<=std::min(p[1]+r_outer,params.dpoints.cols-1);ox++) {
            cv::Vec2i op = {oy, ox};
            if (cv::norm(p-op) > radius && problem.HasParameterBlock(&params.dpoints(op)[0]))
                problem.SetParameterBlockConstant(&params.dpoints(op)[0]);
        }

    ceres::Solver::Options options;
    options.linear_solver_type = ceres::SPARSE_NORMAL_CHOLESKY;
    options.minimizer_progress_to_stdout = false;
    options.max_num_iterations = 1000;

    // options.function_tolerance = 1e-4;
    // options.use_nonmonotonic_steps = true;
    // options.use_mixed_precision_solves = true;
    // options.max_num_refinement_iterations = 3;
    // options.use_inner_iterations = true;

    if (parallel)
        options.num_threads = omp_get_max_threads();

//    if (problem.NumParameterBlocks() > 1) {
//        options.use_inner_iterations = true;
//    }
// // NOTE currently CPU seems always faster (40x , AMD 5800H vs RTX 3080 mobile, even a 5090 would probably be slower?)
// #ifdef VC_USE_CUDA_SPARSE
//     // Check if Ceres was actually built with CUDA sparse support
//     if (g_use_cuda) {
//         if (ceres::IsSparseLinearAlgebraLibraryTypeAvailable(ceres::CUDA_SPARSE)) {
//             options.linear_solver_type = ceres::SPARSE_SCHUR;
//             // options.linear_solver_type = ceres::SPARSE_NORMAL_CHOLESKY;
//             options.sparse_linear_algebra_library_type = ceres::CUDA_SPARSE;
//
//             // if (options.linear_solver_type == ceres::SPARSE_SCHUR) {
//                 options.use_mixed_precision_solves = true;
//             // }
//         } else {
//             std::cerr << "Warning: use_cuda=true but Ceres was not built with CUDA sparse support. Falling back to CPU sparse." << std::endl;
//         }
//     }
// #endif

    ceres::Solver::Summary summary;

    ceres::Solve(options, &problem, &summary);

    if (!quiet)
        std::cout << "local solve radius " << radius << " " << summary.BriefReport() << std::endl;

    return sqrt(summary.final_cost/summary.num_residual_blocks);
}




template <typename E>
static E _max_d_ign(const E &a, const E &b)
{
    if (a == E(-1))
        return b;
    if (b == E(-1))
        return a;
    return std::max(a,b);
}

template <typename T, typename E>
static void _dist_iteration(T &from, T &to, int s)
{
    E magic = -1;
#pragma omp parallel for
    for(int k=0;k<s;k++)
        for(int j=0;j<s;j++)
            for(int i=0;i<s;i++) {
                E dist = from(k,j,i);
                if (dist == magic) {
                    if (k) dist = _max_d_ign(dist, from(k-1,j,i));
                    if (k < s-1) dist = _max_d_ign(dist, from(k+1,j,i));
                    if (j) dist = _max_d_ign(dist, from(k,j-1,i));
                    if (j < s-1) dist = _max_d_ign(dist, from(k,j+1,i));
                    if (i) dist = _max_d_ign(dist, from(k,j,i-1));
                    if (i < s-1) dist = _max_d_ign(dist, from(k,j,i+1));
                    if (dist != magic)
                        to(k,j,i) = dist+1;
                    else
                        to(k,j,i) = dist;
                }
                else
                    to(k,j,i) = dist;

            }
}

template <typename T, typename E>
static T distance_transform(const T &chunk, int steps, int size)
{
    T c1 = xt::empty<E>(chunk.shape());
    T c2 = xt::empty<E>(chunk.shape());

    c1 = chunk;

    E magic = -1;

    for(int n=0;n<steps/2;n++) {
        _dist_iteration<T,E>(c1,c2,size);
        _dist_iteration<T,E>(c2,c1,size);
    }

#pragma omp parallel for
    for(int z=0;z<size;z++)
        for(int y=0;y<size;y++)
            for(int x=0;x<size;x++)
                if (c1(z,y,x) == magic)
                    c1(z,y,x) = steps;

    return c1;
}

struct thresholdedDistance
{
    enum {BORDER = 16};
    enum {CHUNK_SIZE = 64};
    enum {FILL_V = 0};
    enum {TH = 170};
    const std::string UNIQUE_ID_STRING = "dqk247q6vz_"+std::to_string(BORDER)+"_"+std::to_string(CHUNK_SIZE)+"_"+std::to_string(FILL_V)+"_"+std::to_string(TH);
    template <typename T, typename E> void compute(const T &large, T &small, const cv::Vec3i &offset_large)
    {
        T outer = xt::empty<E>(large.shape());

        int s = CHUNK_SIZE+2*BORDER;
        E magic = -1;

        int good_count = 0;

#pragma omp parallel for
        for(int z=0;z<s;z++)
            for(int y=0;y<s;y++)
                for(int x=0;x<s;x++)
                    if (large(z,y,x) < TH)
                        outer(z,y,x) = magic;
                    else {
                        good_count++;
                        outer(z,y,x) = 0;
                    }

        outer = distance_transform<T,E>(outer, 15, s);

        int low = int(BORDER);
        int high = int(BORDER)+int(CHUNK_SIZE);

        auto crop_outer = view(outer, xt::range(low,high),xt::range(low,high),xt::range(low,high));

        small = crop_outer;
    }

};


QuadSurface *tracer(z5::Dataset *ds, float scale, ChunkCache *cache, cv::Vec3f origin, const nlohmann::json &params, const std::string &cache_root, float voxelsize, std::vector<DirectionField> const &direction_fields, QuadSurface* resume_surf, const std::filesystem::path& tgt_path, const nlohmann::json& meta_params, const VCCollection &corrections)
{
    TraceData trace_data(direction_fields);
    LossSettings loss_settings;
    TraceParameters trace_params;
    int snapshot_interval = params.value("snapshot-interval", 0);
    int stop_gen = params.value("generations", 100);
    float step = params.value("step_size", 20.0f);
    trace_params.unit = step*scale;
    const double sdir_w   = params.value("sdir_weight",  loss_settings[LossType::SDIR]);
    loss_settings[LossType::SDIR] = static_cast<float>(sdir_w);
    int rewind_gen = params.value("rewind_gen", -1);
    loss_settings.z_min = params.value("z_min", -1);
    loss_settings.z_max = params.value("z_max", std::numeric_limits<int>::max());
    ALifeTime f_timer("empty space tracing\n");
    // DSReader reader = {ds,scale,cache};
    std::unique_ptr<vc::core::util::NormalGridVolume> ngv;
    if (params.contains("normal_grid_path")) {
        ngv = std::make_unique<vc::core::util::NormalGridVolume>(params["normal_grid_path"].get<std::string>());
        if (ngv->metadata()["spiral-step"] != step) {
            throw std::runtime_error("step_size parameter mismatch between normal grid volume and tracer.");
        }
    }
    trace_data.ngv = ngv.get();

    int w, h;
    if (resume_surf) {
        cv::Mat_<uint16_t> resume_generations = resume_surf->channel("generations");
        if (resume_generations.empty()) {
            cv::Mat_<cv::Vec3f> resume_points = resume_surf->rawPoints();
            resume_generations = cv::Mat_<uint16_t>(resume_points.size(), (uint16_t)0);

            for (int j = 0; j < resume_points.rows; ++j) {
                for (int i = 0; i < resume_points.cols; ++i) {
                    if (resume_points(j,i)[0] != -1) {
                        resume_generations(j,i) = 1;
                    }
                }
            }
            resume_surf->setChannel("generations", resume_generations);
        }
        double min_val, max_val;
        cv::minMaxLoc(resume_generations, &min_val, &max_val);
        int start_gen = (rewind_gen == -1) ? static_cast<int>(max_val) : rewind_gen;
        int gen_diff = std::max(0, stop_gen - start_gen);
        w = resume_generations.cols + 2 * gen_diff + 50;
        h = resume_generations.rows + 2 * gen_diff + 50;
    } else {
        // Calculate the maximum possible size the patch might grow to
        //FIXME show and handle area edge!
        w = 2*stop_gen+50;
        h = w;
    }
    cv::Size size = {w,h};
    cv::Rect bounds(0,0,w,h);

    int x0 = w/2;
    int y0 = h/2;

    // Together these represent the cached distance-transform of the thresholded surface volume
    thresholdedDistance compute;
    Chunked3d<uint8_t,thresholdedDistance> proc_tensor(compute, ds, cache, cache_root);

    // Debug: test the chunk cache by reading one voxel
    passTroughComputor pass;
    Chunked3d<uint8_t,passTroughComputor> dbg_tensor(pass, ds, cache);
    std::cout << "seed val " << origin << " " <<
    (int)dbg_tensor(origin[2],origin[1],origin[0]) << std::endl;

    auto timer = new ALifeTime("search & optimization ...");

    // This provides a cached interpolated version of the original surface volume
    CachedChunked3dInterpolator<uint8_t,thresholdedDistance> interp_global(proc_tensor);

    // fringe contains all 2D points around the edge of the patch where we might expand it
    // cands will contain new points adjacent to the fringe that are candidates to expand into
    std::vector<cv::Vec2i> fringe;
    std::vector<cv::Vec2i> cands;
    
    float T = step;
    // float Ts = step*scale;

    
    // The following track the state of the patch; they are each as big as the largest possible patch but initially empty
    // - locs defines the patch! It says for each 2D position, which 3D position it corresponds to
    // - state tracks whether each 2D position is part of the patch yet, and whether its 3D position has been found
    trace_params.dpoints = cv::Mat_<cv::Vec3d>(size,cv::Vec3f(-1,-1,-1));
    trace_params.state = cv::Mat_<uint8_t>(size,0);
    cv::Mat_<uint16_t> generations(size, (uint16_t)0);
    cv::Mat_<uint8_t> phys_fail(size,0);
    // cv::Mat_<float> init_dist(size,0);
    cv::Mat_<uint16_t> loss_status(cv::Size(w,h),0);
    cv::Rect used_area;
    int generation = 1;
    int succ = 0;  // number of quads successfully added to the patch (each of size approx. step**2)

    auto create_surface_from_state = [&, &f_timer = *timer]() {
        cv::Rect used_area_safe = used_area;
        used_area_safe.x -= 2;
        used_area_safe.y -= 2;
        used_area_safe.width += 4;
        used_area_safe.height += 4;
        cv::Mat_<cv::Vec3d> points_crop = trace_params.dpoints(used_area_safe);
        cv::Mat_<uint16_t> generations_crop = generations(used_area_safe);

        auto surf = new QuadSurface(points_crop, {1/T, 1/T});
        surf->setChannel("generations", generations_crop);

        if (params.value("vis_losses", false)) {
            cv::Mat_<float> loss_dist(generations_crop.size(), 0.0f);
            cv::Mat_<float> loss_straight(generations_crop.size(), 0.0f);
            cv::Mat_<float> loss_normal(generations_crop.size(), 0.0f);
            cv::Mat_<float> loss_snap(generations_crop.size(), 0.0f);
            cv::Mat_<float> loss_sdir(generations_crop.size(), 0.0f);

#pragma omp parallel for schedule(dynamic)
            for (int y = 0; y < generations_crop.rows; ++y) {
                for (int x = 0; x < generations_crop.cols; ++x) {
                    cv::Vec2i p = {used_area_safe.y + y, used_area_safe.x + x};
                    if (generations(p) > 0) {
                        ceres::Problem problem_dist, problem_straight, problem_normal, problem_snap, problem_sdir;
                        
                        LossSettings settings_dist, settings_straight, settings_normal, settings_snap, settings_sdir;
                        
                        settings_dist[DIST] = 1.0;
                        add_losses(problem_dist, p, trace_params, trace_data, settings_dist, LOSS_DIST);
                        
                        settings_straight[STRAIGHT] = 1.0;
                        add_losses(problem_straight, p, trace_params, trace_data, settings_straight, LOSS_STRAIGHT);
                        
                        settings_normal[NORMAL] = 1.0;
                        add_losses(problem_normal, p, trace_params, trace_data, settings_normal, LOSS_NORMALSNAP);

                        settings_snap[SNAP] = 1.0;
                        add_losses(problem_snap, p, trace_params, trace_data, settings_snap, LOSS_NORMALSNAP);

                        settings_sdir[SDIR] = 1.0;
                        add_losses(problem_sdir, p, trace_params, trace_data, settings_sdir, LOSS_SDIR);

                        double cost_dist = 0, cost_straight = 0, cost_normal = 0, cost_snap = 0, cost_sdir = 0;
                        problem_dist.Evaluate(ceres::Problem::EvaluateOptions(), &cost_dist, nullptr, nullptr, nullptr);
                        problem_straight.Evaluate(ceres::Problem::EvaluateOptions(), &cost_straight, nullptr, nullptr, nullptr);
                        problem_normal.Evaluate(ceres::Problem::EvaluateOptions(), &cost_normal, nullptr, nullptr, nullptr);
                        problem_snap.Evaluate(ceres::Problem::EvaluateOptions(), &cost_snap, nullptr, nullptr, nullptr);
                        problem_sdir.Evaluate(ceres::Problem::EvaluateOptions(), &cost_sdir, nullptr, nullptr, nullptr);

                        loss_dist(y, x) = sqrt(cost_dist);
                        loss_straight(y, x) = sqrt(cost_straight);
                        loss_normal(y, x) = sqrt(cost_normal);
                        loss_snap(y, x) = sqrt(cost_snap);
                        loss_sdir(y, x) = sqrt(cost_sdir);
                    }
                }
            }
            surf->setChannel("loss_dist", loss_dist);
            surf->setChannel("loss_straight", loss_straight);
            surf->setChannel("loss_normal", loss_normal);
            surf->setChannel("loss_snap", loss_snap);
            surf->setChannel("loss_sdir", loss_sdir);
        }

        const double area_est_vx2 = vc::surface::computeSurfaceAreaVox2(*surf);
        const double voxel_size_d = static_cast<double>(voxelsize);
        const double area_est_cm2 = area_est_vx2 * voxel_size_d * voxel_size_d / 1e8;

        surf->meta = new nlohmann::json(meta_params);
        (*surf->meta)["area_vx2"] = area_est_vx2;
        (*surf->meta)["area_cm2"] = area_est_cm2;
        (*surf->meta)["max_gen"] = generation;
        (*surf->meta)["seed"] = {origin[0], origin[1], origin[2]};
        (*surf->meta)["elapsed_time_s"] = f_timer.seconds();

        return surf;
    };

    cv::Vec3f vx = {1,0,0};
    cv::Vec3f vy = {0,1,0};

    // ceres::Problem big_problem;
    int loss_count = 0;
    double last_elapsed_seconds = 0.0;
    int last_succ = 0;
    int start_gen = 0;

    int resume_pad_y = 0;
    int resume_pad_x = 0;

    std::cout << "lets go! " << std::endl;

    if (resume_surf) {
        std::cout << "resuime! " << std::endl;
        float resume_step = 1.0 / resume_surf->scale()[0];
        if (std::abs(resume_step - step) > 1e-6) {
            throw std::runtime_error("Step size parameter mismatch between new trace and resume surface.");
        }

        cv::Mat_<cv::Vec3f> resume_points = resume_surf->rawPoints();
        cv::Mat_<uint16_t> resume_generations = resume_surf->channel("generations");

        resume_pad_x = (w - resume_points.cols) / 2;
        resume_pad_y = (h - resume_points.rows) / 2;

        used_area = cv::Rect(resume_pad_x, resume_pad_y, resume_points.cols, resume_points.rows);
 
        double min_val, max_val;
        cv::minMaxLoc(resume_generations, &min_val, &max_val);
        start_gen = (rewind_gen == -1) ? static_cast<int>(max_val) : rewind_gen;
        generation = start_gen;

        int min_gen = std::numeric_limits<int>::max();
        x0 = -1;
        y0 = -1;
        for (int j = 0; j < resume_points.rows; ++j) {
            for (int i = 0; i < resume_points.cols; ++i) {
                int target_y = resume_pad_y + j;
                int target_x = resume_pad_x + i;
                uint16_t gen = resume_generations.at<uint16_t>(j, i);
                if (gen > 0 && gen <= start_gen && resume_points(j,i)[0] != -1) {
                    trace_params.dpoints(target_y, target_x) = resume_points(j, i);
                    generations(target_y, target_x) = gen;
                    succ++;
                    trace_params.state(target_y, target_x) = STATE_LOC_VALID | STATE_COORD_VALID;
                    if (gen < min_gen) {
                        min_gen = gen;
                        x0 = target_x;
                        y0 = target_y;
                    }
                }
            }
        }

        trace_data.point_correction = PointCorrection(corrections);

        if (trace_data.point_correction.isValid()) {
            trace_data.point_correction.init(trace_params.dpoints);

            std::cout << "Resuming with " << trace_data.point_correction.all_grid_locs().size() << " correction points." << std::endl;
            cv::Mat mask = resume_surf->channel("mask");
            if (!mask.empty()) {
                std::vector<std::vector<cv::Point2f>> all_hulls;
                for (const auto& collection : trace_data.point_correction.collections()) {
                    if (collection.grid_locs_.empty()) continue;

                    std::vector<cv::Point2f> points_for_hull;
                    points_for_hull.reserve(collection.grid_locs_.size());
                    for (const auto& loc : collection.grid_locs_) {
                        points_for_hull.emplace_back(loc[0], loc[1]);
                    }
                    
                    std::vector<cv::Point2f> hull_points;
                    cv::convexHull(points_for_hull, hull_points);
                    if (!hull_points.empty()) {
                        all_hulls.push_back(hull_points);
                    }
                }

                for (int j = 0; j < mask.rows; ++j) {
                    for (int i = 0; i < mask.cols; ++i) {
                        if (mask.at<uint8_t>(j, i) == 0 && trace_params.state(resume_pad_y + j, resume_pad_x + i)) {
                            int target_y = resume_pad_y + j;
                            int target_x = resume_pad_x + i;
                            cv::Point2f p(target_x, target_y);
                            bool keep = false;
                            for (const auto& hull : all_hulls) {
                                if (cv::pointPolygonTest(hull, p, false) >= 0) {
                                    keep = true;
                                    break;
                                }
                            }
                            if (!keep) {
                                trace_params.state(target_y, target_x) = 0;
                                trace_params.dpoints(target_y, target_x) = cv::Vec3d(-1,-1,-1);
                                generations(target_y, target_x) = 0;
                                succ--;
                            }
                        }
                    }
                }
            }

            struct OptCenter {
                cv::Vec2i center;
                int radius;
            };
            std::vector<OptCenter> opt_centers;

            for (const auto& collection : trace_data.point_correction.collections()) {
                if (collection.grid_locs_.empty()) continue;

                cv::Vec2f avg_loc(0,0);
                for (const auto& loc : collection.grid_locs_) {
                    avg_loc += loc;
                }
                avg_loc *= (1.0f / collection.grid_locs_.size());

                float max_dist = 0.0f;
                for (const auto& loc : collection.grid_locs_) {
                    max_dist = std::max(max_dist, (float)cv::norm(loc - avg_loc));
                }

                int radius = 8 + static_cast<int>(std::ceil(max_dist));
                cv::Vec2i corr_center_i = { (int)std::round(avg_loc[1]), (int)std::round(avg_loc[0]) };
                opt_centers.push_back({corr_center_i, radius});

                std::cout << "correction opt centered at " << avg_loc << " with radius " << radius << std::endl;
                LossSettings loss_inpaint = loss_settings;
                loss_inpaint[SNAP] *= 0.01;
                loss_inpaint[DIST] *= 0.1;
                loss_inpaint[STRAIGHT] *= 10.0;
                local_optimization(radius, corr_center_i, trace_params, trace_data, loss_inpaint, false, true);
            }

            // if (!tgt_path.empty() && snapshot_interval > 0) {
            //     QuadSurface* surf = create_surface_from_state();
            //     surf->save(tgt_path.string()+"_corr_stage1", true);
            //     delete surf;
            // }

            for (const auto& opt_params : opt_centers) {
                LossSettings loss_inpaint = loss_settings;
                loss_inpaint[SNAP] *= 0.1;
                loss_inpaint[DIST] *= 0.1;
                loss_inpaint[STRAIGHT] *= 10.0;
                local_optimization(opt_params.radius, opt_params.center, trace_params, trace_data, loss_inpaint, false, true);
            }

            // if (!tgt_path.empty() && snapshot_interval > 0) {
            //     QuadSurface* surf = create_surface_from_state();
            //     surf->save(tgt_path.string()+"_corr_stage2", true);
            //     delete surf;
            // }

            for (const auto& opt_params : opt_centers) {
                LossSettings loss_inpaint = loss_settings;
                loss_inpaint[DIST] *= 0.1;
                loss_inpaint[STRAIGHT] *= 10.0;
                local_optimization(opt_params.radius, opt_params.center, trace_params, trace_data, loss_inpaint, false, true);
            }

            // if (!tgt_path.empty() && snapshot_interval > 0) {
            //     QuadSurface* surf = create_surface_from_state();
            //     surf->save(tgt_path.string()+"_corr_stage3", true);
            //     delete surf;
            // }

            for (const auto& opt_params : opt_centers) {
                local_optimization(opt_params.radius, opt_params.center, trace_params, trace_data, loss_settings, false, true);
            }

            // if (!tgt_path.empty() && snapshot_interval > 0) {
            //     QuadSurface* surf = create_surface_from_state();
            //     surf->save(tgt_path.string()+"_corr_stage4", true);
            //     delete surf;
            // }

            if (!tgt_path.empty() && snapshot_interval > 0) {
                QuadSurface* surf = create_surface_from_state();
                surf->save(tgt_path, true);
                delete surf;
                std::cout << "saved snapshot in " << tgt_path << std::endl;
            }
        }

        // Rebuild fringe from valid points
        for (int j = used_area.y; j < used_area.br().y; ++j) {
            for (int i = used_area.x; i < used_area.br().x; ++i) {
                if (trace_params.state(j, i) & STATE_LOC_VALID) {
                    fringe.push_back({j, i});
                }
            }
        }

        last_succ = succ;
        last_elapsed_seconds = f_timer.seconds();
        std::cout << "Resuming from generation " << generation << " with " << fringe.size() << " points. Initial loss count: " << loss_count << std::endl;

    } else {
        // Initialise the trace at the center of the available area, as a tiny single-quad patch at the seed point
        used_area = cv::Rect(x0,y0,2,2);
        //these are locations in the local volume!
        trace_params.dpoints(y0,x0) = origin;
        trace_params.dpoints(y0,x0+1) = origin+vx*0.1;
        trace_params.dpoints(y0+1,x0) = origin+vy*0.1;
        trace_params.dpoints(y0+1,x0+1) = origin+vx*0.1 + vy*0.1;

        trace_params.state(y0,x0) = STATE_LOC_VALID | STATE_COORD_VALID;
        trace_params.state(y0+1,x0) = STATE_LOC_VALID | STATE_COORD_VALID;
        trace_params.state(y0,x0+1) = STATE_LOC_VALID | STATE_COORD_VALID;
        trace_params.state(y0+1,x0+1) = STATE_LOC_VALID | STATE_COORD_VALID;

        generations(y0,x0) = 1;
        generations(y0,x0+1) = 1;
        generations(y0+1,x0) = 1;
        generations(y0+1,x0+1) = 1;

        fringe.push_back({y0,x0});
        fringe.push_back({y0+1,x0});
        fringe.push_back({y0,x0+1});
        fringe.push_back({y0+1,x0+1});

        std::cout << "init loss count " << loss_count << std::endl;
    }

    int succ_start = succ;

    // Solve the initial optimisation problem, just placing the first four vertices around the seed
    ceres::Solver::Summary big_summary;
    //just continue on resume no additional global opt	
    if (!resume_surf) {
        local_optimization(8, {y0,x0}, trace_params, trace_data, loss_settings, true);
    } else if (params.value("inpaint", true)) {
        cv::Mat mask = resume_surf->channel("mask");
        cv::Mat_<uchar> hole_mask(trace_params.state.size(), (uchar)0);
        
        cv::Mat active_area_mask(trace_params.state.size(), (uchar)0);
        for (int y = 0; y < trace_params.state.rows; ++y) {
            for (int x = 0; x < trace_params.state.cols; ++x) {
                if (trace_params.state(y, x) & STATE_LOC_VALID) {
                    active_area_mask.at<uchar>(y, x) = 255;
                }
            }
        }

        if (!mask.empty()) {
            cv::Mat padded_mask = cv::Mat::zeros(trace_params.state.size(), CV_8U);
            mask.copyTo(padded_mask(used_area));
            cv::bitwise_and(active_area_mask, padded_mask, hole_mask);
        } else {
            active_area_mask.copyTo(hole_mask);
        }

        std::vector<std::vector<cv::Point>> contours;
        std::vector<cv::Vec4i> hierarchy;
        cv::findContours(hole_mask, contours, hierarchy, cv::RETR_CCOMP, cv::CHAIN_APPROX_SIMPLE);

        std::cout << "performing inpaint on " << contours.size() << " potential holes" << std::endl;

        int inpaint_count = 0;
        int inpaint_skip = 0;

#pragma omp parallel for schedule(dynamic)
        for (int i = 0; i < contours.size(); i++) {
            if (hierarchy[i][3] != -1) { // It's a hole
                cv::Rect roi = cv::boundingRect(contours[i]);
                
                int margin = 4;
                roi.x = std::max(0, roi.x - margin);
                roi.y = std::max(0, roi.y - margin);
                roi.width = std::min(hole_mask.cols - roi.x, roi.width + 2 * margin);
                roi.height = std::min(hole_mask.rows - roi.y, roi.height + 2 * margin);

                cv::Mat_<uchar> inpaint_mask(roi.size(), (uchar)1);
                
                std::vector<cv::Point> hole_contour_roi;
                for(const auto& p : contours[i]) {
                    hole_contour_roi.push_back({p.x - roi.x, p.y - roi.y});
                }
                std::vector<std::vector<cv::Point>> contours_to_fill = {hole_contour_roi};
                cv::fillPoly(inpaint_mask, contours_to_fill, cv::Scalar(0));

                inpaint(roi, inpaint_mask, trace_params, trace_data);

#pragma omp critical
                if (inpaint_count % snapshot_interval == 0 && !tgt_path.empty() && snapshot_interval > 0) {
                    QuadSurface* surf = create_surface_from_state();
                    surf->save(tgt_path, true);
                    delete surf;
                    std::cout << "saved snapshot in " << tgt_path << " (" << inpaint_count << "+" << inpaint_skip << "/" << contours.size() << ")" << std::endl;
                }

#pragma omp atomic
                inpaint_count++;
            }
            else
#pragma omp atomic
                inpaint_skip++;
        }
    }

    // Prepare a new set of Ceres options used later during local solves
    ceres::Solver::Options options;
    options.linear_solver_type = ceres::DENSE_QR;
    options.minimizer_progress_to_stdout = false;
    options.max_num_iterations = 200;
    options.function_tolerance = 1e-3;

    auto neighs = parse_growth_directions(params);

    int local_opt_r = 3;

    std::cout << "lets start fringe: " << fringe.size() << std::endl;

    while (!fringe.empty()) {
        bool global_opt = generation <= 10 && !resume_surf;

        ALifeTime timer_gen;
        timer_gen.del_msg = "time per generation ";

        int phys_fail_count_gen = 0;
        generation++;
        if (stop_gen && generation >= stop_gen)
            break;

        // For every point in the fringe (where we might expand the patch outwards), add to cands all
        // new 2D points we might add to the patch (and later find the corresponding 3D point for)
        for(const auto& p : fringe)
        {
            for(const auto& n : neighs)
                if (bounds.contains(cv::Point(p+n))
                    && (trace_params.state(p+n) & STATE_PROCESSING) == 0
                    && (trace_params.state(p+n) & STATE_LOC_VALID) == 0) {
                    trace_params.state(p+n) |= STATE_PROCESSING;
                    cands.push_back(p+n);
                }
        }
        std::cout << "gen " << generation << " processing " << cands.size() << " fringe cands (total done " << succ << " fringe: " << fringe.size() << ")" << std::endl;
        fringe.resize(0);

        std::cout << "cands " << cands.size() << std::endl;

        int succ_gen = 0;
        std::vector<cv::Vec2i> succ_gen_ps;

        // Build a structure that allows parallel iteration over cands, while avoiding any two threads simultaneously
        // considering two points that are too close to each other...
        OmpThreadPointCol cands_threadcol(local_opt_r*2+1, cands);

        // ...then start iterating over candidates in parallel using the above to yield points
#pragma omp parallel
        {
            CachedChunked3dInterpolator<uint8_t,thresholdedDistance> interp(proc_tensor);
//             int idx = rand() % cands.size();
            while (true) {
                int r = 1;
                double phys_fail_th = 0.1;
                cv::Vec2i p = cands_threadcol.next();
                if (p[0] == -1)
                    break;

                if (trace_params.state(p) & (STATE_LOC_VALID | STATE_COORD_VALID))
                    continue;

                // p is now a 2D point we consider adding to the patch; find the best 3D point to map it to

                // Iterate all adjacent points that are in the patch, and find their 3D locations
                int ref_count = 0;
                cv::Vec3d avg = {0,0,0};
                std::vector<cv::Vec2i> srcs;
                for(int oy=std::max(p[0]-r,0);oy<=std::min(p[0]+r,trace_params.dpoints.rows-1);oy++)
                    for(int ox=std::max(p[1]-r,0);ox<=std::min(p[1]+r,trace_params.dpoints.cols-1);ox++)
                        if (trace_params.state(oy,ox) & STATE_LOC_VALID) {
                            ref_count++;
                            avg += trace_params.dpoints(oy,ox);
                            srcs.push_back({oy,ox});
                        }

                // Of those adjacent points, find the one that itself has most adjacent in-patch points
                cv::Vec2i best_l = srcs[0];
                int best_ref_l = -1;
                int rec_ref_sum = 0;
                for(cv::Vec2i l : srcs) {
                    int ref_l = 0;
                    for(int oy=std::max(l[0]-r,0);oy<=std::min(l[0]+r,trace_params.dpoints.rows-1);oy++)
                        for(int ox=std::max(l[1]-r,0);ox<=std::min(l[1]+r,trace_params.dpoints.cols-1);ox++)
                            if (trace_params.state(oy,ox) & STATE_LOC_VALID)
                                ref_l++;

                    rec_ref_sum += ref_l;

                    if (ref_l > best_ref_l) {
                        best_l = l;
                        best_ref_l = ref_l;
                    }
                }

                // Initial guess for the corresponding 3D location is a perturbation of the position of the best-connected neighbor
                avg /= ref_count;

                //"fast" skip based on avg z value out of limits
                if (avg[2] < loss_settings.z_min || avg[2] > loss_settings.z_max)
                    continue;

                cv::Vec3d init = trace_params.dpoints(best_l) + random_perturbation();
                trace_params.dpoints(p) = init;

                // Set up a new local optimzation problem for the candidate point and its neighbors (initially just distance
                // and curvature losses, not nearness-to-surface)
                ceres::Problem problem;

                trace_params.state(p) = STATE_LOC_VALID | STATE_COORD_VALID;
                int local_loss_count = add_losses(problem, p, trace_params, trace_data, loss_settings, LOSS_DIST | LOSS_STRAIGHT);

                std::vector<double*> parameter_blocks;
                problem.GetParameterBlocks(&parameter_blocks);
                for (auto& block : parameter_blocks) {
                    problem.SetParameterBlockConstant(block);
                }
                problem.SetParameterBlockVariable(&trace_params.dpoints(p)[0]);

                ceres::Solver::Summary summary;
                ceres::Solve(options, &problem, &summary);

                generations(p) = generation;

#pragma omp critical
                {
                    succ++;
                    succ_gen++;
                    if (!used_area.contains(cv::Point(p[1],p[0]))) {
                        used_area = used_area | cv::Rect(p[1],p[0],1,1);
                    }

                    fringe.push_back(p);
                    succ_gen_ps.push_back(p);
                }

                // local_optimization(1, p, trace_params, trace_data, loss_settings, true);
                // if (local_opt_r > 1)
                    // local_optimization(local_opt_r, p, trace_params, trace_data, loss_settings, true);
            }  // end parallel iteration over cands
        }

        if (!global_opt) {
            cv::Mat_<uint16_t> gen_mask_u16;
            cv::Mat_<uchar> gen_mask;
            cv::threshold(generations, gen_mask_u16, 0, 255, cv::THRESH_BINARY);
            gen_mask_u16.convertTo(gen_mask, CV_8U);

            // cv::Mat_<uchar> unexplored_mask;
            // cv::bitwise_not(gen_mask, unexplored_mask);

            cv::Mat_<uchar> dist_transform;
            cv::distanceTransform(gen_mask, dist_transform, cv::DIST_L1, cv::DIST_MASK_5, CV_8U);

            cv::Mat_<uchar> grow_edge(dist_transform.size(), (uchar)0);
            for (int y = 0; y < dist_transform.rows; ++y) {
                for (int x = 0; x < dist_transform.cols; ++x) {
                    if (dist_transform(y, x) > 0 && dist_transform(y, x) < 8) {
                        grow_edge(y, x) = 1;
                    }
                }
            }

            cv::imwrite("gen_mask.tif", gen_mask);
            cv::imwrite("grow_edge.tif", grow_edge);
            cv::imwrite("dist.tif", dist_transform);

            cv::Rect used_area_safe = used_area;
            used_area_safe.x -= 2;
            used_area_safe.y -= 2;
            used_area_safe.width += 4;
            used_area_safe.height += 4;

            DistanceLossSettings loss_edge;

            w[LossType::SNAP] = 0.1f;
            w[LossType::NORMAL] = 10.0f;
            w[LossType::STRAIGHT] = 0.2f;
            w[LossType::DIST] = 1.0f;
            w[LossType::DIRECTION] = 1.0f;
            w[LossType::SDIR] = 0.00f; // con

           loss_edge.set_steps(NORMAL, {1.0,3},{10.0,5});
           // loss_edge.set_steps(SNAP, {0.01,3},{0.1,5},{0.1,5}) {
                // set_steps(LossType type, std::vector<Step> steps) {

            local_optimization(used_area_safe, gen_mask, trace_params, trace_data, LossSettings &settings, LOSS_ALL);


            // exit(0);

//             // For late generations, instead of re-solving the global problem, solve many local-ish problems, around each
//             // of the newly added points
//             std::vector<cv::Vec2i> opt_local;
//             for(auto p : succ_gen_ps)
//                 if (p[0] % 4 == 0 && p[1] % 4 == 0)
//                     opt_local.push_back(p);
//
//             int done = 0;
//
//             if (!opt_local.empty()) {
//                 OmpThreadPointCol opt_local_threadcol(17, opt_local);
//
// #pragma omp parallel
//                 while (true)
//                 {
//                     CachedChunked3dInterpolator<uint8_t,thresholdedDistance> interp(proc_tensor);
//                     cv::Vec2i p = opt_local_threadcol.next();
//                     if (p[0] == -1)
//                         break;
//
//                     local_optimization(8, p, trace_params, trace_data, loss_settings, true);
// #pragma omp atomic
//                     done++;
//                 }
//             }
        }
        else {
            //we do the global opt only every 8 gens, as every add does a small local solve anyweays
            if (generation % 8 == 0) {
                local_optimization(stop_gen+10, {y0,x0}, trace_params, trace_data, loss_settings, false, true);
            }
        }

        cands.resize(0);

        // --- Speed Reporting ---
        double elapsed_seconds = f_timer.seconds();
        double seconds_this_gen = elapsed_seconds - last_elapsed_seconds;
        int succ_this_gen = succ - last_succ;

        double const vx_per_quad = (double)step * step;
        double const voxelsize_mm = (double)voxelsize / 1000.0;
        double const voxelsize_m = (double)voxelsize / 1000000.0;
        double const mm2_per_quad = vx_per_quad * voxelsize_mm * voxelsize_mm;
        double const m2_per_quad = vx_per_quad * voxelsize_m * voxelsize_m;

        double const total_area_mm2 = succ * mm2_per_quad;
        double const total_area_m2 = succ * m2_per_quad;

        double const total_area_mm2_run = (succ-succ_start) * mm2_per_quad;
        double const total_area_m2_run = (succ-succ_start) * m2_per_quad;

        double avg_speed_mm2_s = (elapsed_seconds > 0) ? (total_area_mm2_run / elapsed_seconds) : 0.0;
        double current_speed_mm2_s = (seconds_this_gen > 0) ? (succ_this_gen * mm2_per_quad / seconds_this_gen) : 0.0;
        double avg_speed_m2_day = (elapsed_seconds > 0) ? (total_area_m2_run / (elapsed_seconds / (24.0 * 3600.0))) : 0.0;

        printf("-> done %d | fringe %ld | area %.2f mm^2 (%.6f m^2) | avg speed %.2f mm^2/s (%.6f m^2/day) | current speed %.2f mm^2/s\n",
               succ, (long)fringe.size(), total_area_mm2, total_area_m2, avg_speed_mm2_s, avg_speed_m2_day, current_speed_mm2_s);

        last_elapsed_seconds = elapsed_seconds;
        last_succ = succ;

        timer_gen.unit = succ_gen * vx_per_quad;
        timer_gen.unit_string = "vx^2";
        // print_accessor_stats();

        if (!tgt_path.empty() && snapshot_interval > 0 && generation % snapshot_interval == 0) {
            QuadSurface* surf = create_surface_from_state();
            surf->save(tgt_path, true);
            delete surf;
            std::cout << "saved snapshot in " << tgt_path << std::endl;
        }

    }  // end while fringe is non-empty
    delete timer;

    QuadSurface* surf = create_surface_from_state();
    const double area_est_vx2 = vc::surface::computeSurfaceAreaVox2(*surf);
    const double voxel_size_d = static_cast<double>(voxelsize);
    const double area_est_cm2 = area_est_vx2 * voxel_size_d * voxel_size_d / 1e8;
    printf("generated surface %f vx^2 (%f cm^2)\n", area_est_vx2, area_est_cm2);

    return surf;
}<|MERGE_RESOLUTION|>--- conflicted
+++ resolved
@@ -236,7 +236,7 @@
     using Step = std::pair<float, float>; // weight, distance
 
     DistanceLossSettings(const cv::Mat_<uchar>& mask) {
-        cv::distanceTransform(mask, dist_transform_, cv::DIST_L2, cv::DIST_MASK_PRECISE);
+        cv::distanceTransform(mask, dist_transform_, cv::DIST_L1, cv::DIST_MASK_5, CV_8U);
     }
 
     void set_steps(LossType type, std::vector<Step> steps) {
@@ -259,15 +259,13 @@
         for (const auto& step : steps) {
             if (dist >= step.second) {
                 current_weight = step.first;
-            } else {
-                break; // Steps are sorted by distance
             }
         }
         return current_weight;
     }
 
 private:
-    cv::Mat_<float> dist_transform_;
+    cv::Mat_<uchar> dist_transform_;
     std::map<LossType, std::vector<Step>> steps_;
 };
 
@@ -1016,42 +1014,34 @@
     ceres::Problem problem;
     cv::Mat_<uint16_t> loss_status(params.state.size());
 
-<<<<<<< HEAD
+    assert(mask.size() == params.state.size());
     // check that a two pixel border is 1
-    for (int y = 0; y < roi.height; ++y) {
-        for (int x = 0; x < roi.width; ++x) {
-            if (y < 2 || y >= roi.height - 2 || x < 2 || x >= roi.width - 2) {
-                if (mask(y, x) == 0) {
-                    throw std::runtime_error("Mask border is not 1");
-                }
-            }
-        }
-    }
+    for (int y = 0; y < roi.height; ++y)
+        for (int x = 0; x < roi.width; ++x)
+            if (y < 2 || y >= roi.height - 2 || x < 2 || x >= roi.width - 2)
+                if (mask(roi.y + y, roi.x + x) != 0)
+                    throw std::runtime_error("Mask border is not 0");
+
+    for (int y = 0; y < roi.height; ++y)
+        for (int x = 0; x < roi.width; ++x)
+            loss_status(roi.y + y, roi.x + x) = 0;
 
     cv::Mat_<uchar> problem_mask;
     cv::Mat kernel = cv::getStructuringElement(cv::MORPH_CROSS, cv::Size(3, 3));
-    cv::dilate(mask, problem_mask, kernel, cv::Point(-1,-1), 2);
-
-    for (int y = 2; y < roi.height - 2; ++y) {
-        for (int x = 2; x < roi.width - 2; ++x) {
-            if (problem_mask(y, x)) {
-                add_losses(problem, {roi.y + y, roi.x + x}, params, trace_data, settings, flags);
-            }
-=======
-    for (int y = 0; y < roi.height; ++y)
-        for (int x = 0; x < roi.width; ++x) {
-            loss_status(roi.y + y, roi.x + x) = 0;
->>>>>>> 34fa680d
-        }
+    cv::dilate(mask, problem_mask, kernel, cv::Point(-1,-1), 4);
 
     for (int y = 2; y < roi.height - 2; ++y)
         for (int x = 2; x < roi.width - 2; ++x)
-            add_missing_losses(problem, loss_status, {roi.y + y, roi.x + x}, params, trace_data, settings);
+            if (mask(roi.y + y, roi.x + x))
+                add_missing_losses(problem, loss_status, {roi.y + y, roi.x + x}, params, trace_data, settings);
 
     for (int y = 0; y < roi.height; ++y)
         for (int x = 0; x < roi.width; ++x)
-            if (mask(y, x) && problem.HasParameterBlock(&params.dpoints.at<cv::Vec3d>(roi.y + y, roi.x + x)[0]))
+            if (problem_mask(roi.y + y, roi.x + x) && !mask(roi.y + y, roi.x + x) && problem.HasParameterBlock(&params.dpoints.at<cv::Vec3d>(roi.y + y, roi.x + x)[0]))
                 problem.SetParameterBlockConstant(&params.dpoints.at<cv::Vec3d>(roi.y + y, roi.x + x)[0]);
+
+    cv::imwrite("problem_mask.tif", problem_mask);
+    cv::imwrite("mask.tif", mask);
 
     ceres::Solver::Options options;
     options.linear_solver_type = ceres::SPARSE_NORMAL_CHOLESKY;
@@ -1731,7 +1721,7 @@
     std::cout << "lets start fringe: " << fringe.size() << std::endl;
 
     while (!fringe.empty()) {
-        bool global_opt = generation <= 10 && !resume_surf;
+        bool global_opt = generation <= 24 && !resume_surf;
 
         ALifeTime timer_gen;
         timer_gen.del_msg = "time per generation ";
@@ -1854,6 +1844,9 @@
                     succ_gen_ps.push_back(p);
                 }
 
+                // LossSettings nosnap = loss_settings;
+                // nosnap[SNAP] = 0;
+                // nosnap[NORMAL] = 1;
                 // local_optimization(1, p, trace_params, trace_data, loss_settings, true);
                 // if (local_opt_r > 1)
                     // local_optimization(local_opt_r, p, trace_params, trace_data, loss_settings, true);
@@ -1875,36 +1868,43 @@
             cv::Mat_<uchar> grow_edge(dist_transform.size(), (uchar)0);
             for (int y = 0; y < dist_transform.rows; ++y) {
                 for (int x = 0; x < dist_transform.cols; ++x) {
-                    if (dist_transform(y, x) > 0 && dist_transform(y, x) < 8) {
+                    if (dist_transform(y, x) > 0 && dist_transform(y, x) < 12) {
                         grow_edge(y, x) = 1;
                     }
                 }
             }
 
-            cv::imwrite("gen_mask.tif", gen_mask);
-            cv::imwrite("grow_edge.tif", grow_edge);
+            std::stringstream ss;
+            ss << "_" << std::setw(6) << std::setfill('0') << generation;
+            std::string genstr = ss.str();
+
+            cv::imwrite("gen_mask"+genstr+".tif", gen_mask);
+            cv::imwrite("grow_edge"+genstr+".tif", grow_edge);
             cv::imwrite("dist.tif", dist_transform);
 
             cv::Rect used_area_safe = used_area;
-            used_area_safe.x -= 2;
-            used_area_safe.y -= 2;
-            used_area_safe.width += 4;
-            used_area_safe.height += 4;
-
-            DistanceLossSettings loss_edge;
-
-            w[LossType::SNAP] = 0.1f;
-            w[LossType::NORMAL] = 10.0f;
-            w[LossType::STRAIGHT] = 0.2f;
-            w[LossType::DIST] = 1.0f;
-            w[LossType::DIRECTION] = 1.0f;
-            w[LossType::SDIR] = 0.00f; // con
-
-           loss_edge.set_steps(NORMAL, {1.0,3},{10.0,5});
-           // loss_edge.set_steps(SNAP, {0.01,3},{0.1,5},{0.1,5}) {
-                // set_steps(LossType type, std::vector<Step> steps) {
-
-            local_optimization(used_area_safe, gen_mask, trace_params, trace_data, LossSettings &settings, LOSS_ALL);
+            used_area_safe.x -= 4;
+            used_area_safe.y -= 4;
+            used_area_safe.width += 8;
+            used_area_safe.height += 8;
+
+            DistanceLossSettings loss_edge(gen_mask);
+
+            // w[LossType::SNAP] = 0.1f;
+            // w[LossType::NORMAL] = 10.0f;
+            // w[LossType::STRAIGHT] = 0.2f;
+            // w[LossType::DIST] = 1.0f;
+            // w[LossType::DIRECTION] = 1.0f;
+            // w[LossType::SDIR] = 0.00f; // con
+
+           // loss_edge.set_steps(NORMAL, {{1.0,1},{3.0,2},{10.0,3}});
+           // loss_edge.set_steps(SNAP, {{0.01,4},{0.03,5},{0.1,6}});
+           loss_edge.set_steps(NORMAL, {{10.0,4}});
+           loss_edge.set_steps(SNAP, {{0.1,8}});
+
+           //TODO initial solve with just edge/normals?
+
+           local_optimization(used_area_safe, grow_edge, trace_params, trace_data, loss_edge);
 
 
             // exit(0);
@@ -1977,7 +1977,9 @@
 
         if (!tgt_path.empty() && snapshot_interval > 0 && generation % snapshot_interval == 0) {
             QuadSurface* surf = create_surface_from_state();
-            surf->save(tgt_path, true);
+            std::stringstream ss;
+            ss << "_" << std::setw(6) << std::setfill('0') << generation;
+            surf->save(tgt_path.string() + ss.str(), true);
             delete surf;
             std::cout << "saved snapshot in " << tgt_path << std::endl;
         }
