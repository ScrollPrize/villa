--- conflicted
+++ resolved
@@ -71,12 +71,8 @@
                          cv::Mat_<uint8_t>& mask,
                          cv::Mat_<uint8_t>& img,
                          z5::Dataset* ds,
-<<<<<<< HEAD
-                         ChunkCache<uint8_t>* cache) {
-=======
-                         ChunkCache* cache,
+                         ChunkCache<uint8_t>* cache,
                          float scale) {
->>>>>>> fd175f81
 
     cv::Mat_<cv::Vec3f> coords;
     render_binary_mask(surf, mask, coords, scale);
