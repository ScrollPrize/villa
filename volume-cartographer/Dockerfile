FROM ghcr.io/educelab/ci-docker:dynamic.12.0
MAINTAINER Seth Parker <c.seth.parker@uky.edu>

RUN apt-get update && apt-get upgrade -y 
RUN apt-get install -y libsdl2-dev libgsl-dev

# Install volcart
COPY ./ /volume-cartographer/
RUN export CMAKE_PREFIX_PATH="/usr/local/Qt-6.6.1/" \
    && cmake  \
      -S /volume-cartographer/ \
      -B /volume-cartographer/build/ \
      -GNinja  \
      -DCMAKE_BUILD_TYPE=Release  \
<<<<<<< HEAD
      -DCMAKE_INSTALL_RPATH=/usr/local/Qt-6.6.1/lib \
=======
      -DCMAKE_INSTALL_RPATH=/usr/local/Qt-6.4.2/lib \
      -DSDL2_DIR=/usr/lib/x86_64-linux-gnu/ \
>>>>>>> e0b9c6c2
      -DVC_BUILD_ACVD=ON  \
    && cmake --build /volume-cartographer/build/ \
    && cmake --install /volume-cartographer/build/ \
    && rm -rf /volume-cartographer/

# Start an interactive shell
CMD ["/bin/bash"]<|MERGE_RESOLUTION|>--- conflicted
+++ resolved
@@ -12,12 +12,8 @@
       -B /volume-cartographer/build/ \
       -GNinja  \
       -DCMAKE_BUILD_TYPE=Release  \
-<<<<<<< HEAD
       -DCMAKE_INSTALL_RPATH=/usr/local/Qt-6.6.1/lib \
-=======
-      -DCMAKE_INSTALL_RPATH=/usr/local/Qt-6.4.2/lib \
       -DSDL2_DIR=/usr/lib/x86_64-linux-gnu/ \
->>>>>>> e0b9c6c2
       -DVC_BUILD_ACVD=ON  \
     && cmake --build /volume-cartographer/build/ \
     && cmake --install /volume-cartographer/build/ \
