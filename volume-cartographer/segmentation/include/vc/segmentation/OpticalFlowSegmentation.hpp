// Author: Julian Shilliger, contribution to Volume Cartographer as part of the 2023 "Vesuvius Challenge", MIT License

#pragma once
#include <shared_mutex>

/** @file */

<<<<<<< HEAD
#include <cstddef>
#include <cstdint>
#include <optional>
=======
#include <iostream>
>>>>>>> e0b9c6c2

#include "vc/core/types/OrderedPointSet.hpp"
#include "vc/core/types/VolumePkg.hpp"
#include "vc/segmentation/ChainSegmentationAlgorithm.hpp"
#include "vc/segmentation/lrps/Common.hpp"
#include "vc/segmentation/lrps/FittedCurve.hpp"

namespace fs = volcart::filesystem;

namespace volcart::segmentation
{
/**
 * @class OpticalFlowSegmentationClass
 * @brief Multithreaded Optical Flow Segmentation
 *
 * This algorithm propagates a chain of points forward through a volume from
 * a starting z-index to an ending z-index. Each point is assumed to start
 * within a page layer.
 * The ending index is inclusive.
 *
 * Warning: This Algorithm is not deterministic and yields slightly different results each run.
 *
 * @ingroup ofsc
 */
class OpticalFlowSegmentationClass : public ChainSegmentationAlgorithm
{
public:
    /** Pointer */
    using Pointer = std::shared_ptr<OpticalFlowSegmentationClass>;

    /** @brief Default constructor */
    OpticalFlowSegmentationClass() = default;

    /** Default destructor */
    ~OpticalFlowSegmentationClass() override = default;

    /** Make a new shared instance */
    template <typename... Args>
    static auto New(Args... args) -> Pointer
    {
        return std::make_shared<OpticalFlowSegmentationClass>(
            std::forward<Args>(args)...);
    }

    /** @brief Set the start z-index */
    void setStartZIndex(int z) { startIndex_ = z; }

    /** @brief Get the start z-index */
    int getStartZIndex() { return startIndex_; }

    /** @brief Get the target z-index */
    int getTargetZIndex() { return endIndex_; }

    /** @brief Set the target z-index */
    void setTargetZIndex(int z) { endIndex_ = z; }

    /** @brief Set the number of curve optimization iterations per step */
    void setOptimizationIterations(int n) { numIters_ = n; }

    /**
     * @brief Set the threshold of what pixel brightness is considered inside a sheet (higher as threshold) and outside (lower as threshold)
     */
    void setOutsideThreshold(int outside) { outside_threshold_ = outside; }

    /**
     * @brief Set the threshold of what pixel brightness is considered while calculating optical flow, darker pixels OF is interpolated from brighter ones in the area
     */
    void setOFThreshold(int of_thr) { optical_flow_pixel_threshold_ = of_thr; }

    /** @brief Set whether to enable outlier points smoothening
     */
    void setEnableSmoothenOutlier(bool enable_smoothen_outlier) { enable_smoothen_outlier_ = enable_smoothen_outlier; }
    /**@}*/

    /** @brief Set whether to enable edge detection
     */
    void setEnableEdge(bool enable_edge) { enable_edge_ = enable_edge; }
    /**@}*/

    /**
     * @brief Set the threshold of what pixel brightness is considered while calculating optical flow, darker pixels OF is interpolated from brighter ones in the area
     */
    void setEdgeJumpDistance(int jump_dist) { edge_jump_distance_ = jump_dist; }

    /**
     * @brief Set the threshold of what pixel brightness is considered while calculating optical flow, darker pixels OF is interpolated from brighter ones in the area
     */
    void setEdgeBounceDistance(int bounce_dist) { edge_bounce_distance_ = bounce_dist; }

    /**
     * @brief Set the estimated thickness of the substrate (in um)
     *
     * Used to generate the radius of the structure tensor calculation
     */
    void setMaterialThickness(double m) { materialThickness_ = m; }

    /** @brief Set the maximum single pixel optical flow displacement before interpolating a pixel region */
    void setOFDispThreshold(int of_disp_thrs) { optical_flow_displacement_threshold_ = of_disp_thrs; }

    /** @brief Set whether to purge cache
     */
    void setPurgeCache(bool purge_c) { purge_cache_ = purge_c; }
    /**@}*/

    /** @brief Set how many slices should be cached
     */
    void setCacheSlices(int cache_slices) { nr_cache_slices_ = cache_slices; }

    /** @brief
     */
    void setLineSmoothenByBrightness(int brightness) { smoothen_by_brightness_ = brightness; }

    /** @brief Set how wide the interpolation window should be
     */
    void setInterpolationWindow(int window) { smoothness_interpolation_window_ = window; }

    /** @brief Get how wide the interpolation window should be
     */
    int getInterpolationWindow() { return smoothness_interpolation_window_; }

    /** @brief Set how many slices the interpolation center is away from the start slice
     */
    void setInterpolationDistance(int distance) { smoothness_interpolation_distance_ = distance; }

    /** @brief Get how many slices the interpolation center is away from the start slice
     */
    int getInterpolationDistance() { return smoothness_interpolation_distance_; }

    /** @brief Set the already computed masterCloud OrderedPointSet
     */
    void setOrderedPointSet(volcart::OrderedPointSet<cv::Vec3d> masterCloud) { masterCloud_ = masterCloud; }

    /** @brief Set the input chain of re-segmentation points */
    void setReSegmentationChain(Chain c) { reSegStartingChain_ = std::move(c); }

    /** @brief Interpolate the points with the existing masterCloud OrderedPointSet to get a smooth final surface
     */
    std::vector<std::vector<Voxel>> interpolateWithMasterCloud(std::vector<std::vector<Voxel>> points, int window_size, bool backwards);

    /** @brief Interpolate the gaps in the result point set
     */
    std::vector<std::vector<Voxel>> interpolateGaps(std::vector<std::vector<Voxel>> points);

    /**@{*/
    /** @brief Compute the segmentation 1 Line */
    std::vector<Voxel> computeCurve(FittedCurve currentCurve, Chain& currentVs, int zIndex, int stepSize, int startIndex, bool backwards=false);
    /**@}*/

    /**@{*/
    /** @brief Compute the segmentation */
    PointSet compute() override;
    /**@}*/

    /**@{*/
    /** Debug: Shows intensity maps in GUI window */
    void setVisualize(bool b) { visualize_ = b; }

    /** Debug: Dumps reslices and intensity maps to disk */
    void setDumpVis(bool b) { dumpVis_ = b; }

    /** @brief Returns the maximum progress value */
    [[nodiscard]] auto progressIterations() const -> std::size_t override;

private:
    /**
     * @brief Estimate the normal to the curve at point index
     * @param currentCurve Input curve
     * @param index Index of point on curve
     */
    auto estimate_normal_at_index_(const FittedCurve& currentCurve, int index)
        -> cv::Vec3d;

    /**
     * @brief Estimate the 2D normal to the curve at point index in the z plane
     * @param curve Input curve
     * @param index Index of point on curve
     */
    auto estimate_2d_normal_at_index_(const volcart::segmentation::FittedCurve& curve, int index)
        -> cv::Vec2f;

    /**
     * @brief Calculate the mean pixel value in a window around a point
     * @param integral_img Intergral image of slice
     * @param pt Point around which to calculate mean
     * @param window_size Size of window
     */
    auto get_mean_pixel_value(const cv::Mat& integral_img, const cv::Point& pt, int window_size)
        -> float;

    /**
     * @brief Calculate the mean pixel value in a window around a point
     * @param integral_img Intergral image of slice
     * @param pt Point around which to calculate mean
     * @param window_size Size of window
     */
    auto compute_moving_average(const std::vector<Voxel>& points, int index, int window_size)
        -> Voxel;

    /**
     * @brief Debug: Draw curve on slice image
     * @param curve Input curve
     * @param sliceIndex %Slice on which to draw
     * @param particleIndex Highlight point at particleIndex
     * @param showSpline Draw interpolated curve. Default only draws points
     */
    [[nodiscard]] auto draw_particle_on_slice_(
        const FittedCurve& curve,
        int sliceIndex,
        int particleIndex = -1,
        bool showSpline = false) const -> cv::Mat;

    /**
     * @brief Debug: Draw curve on slice image
     * @param curve Input curve
     * @param pkgSlice Image to draw on
     * @param particleIndex Highlight point at particleIndex
     * @param showSpline Draw interpolated curve. Default only draws points
     */
    [[nodiscard]] auto draw_particle_on_image_(
        const FittedCurve& curve,
        cv::Mat pkgSlice,
        int particleIndex = -1,
        bool showSpline = false) const -> cv::Mat;

    /** @brief Convert the internal storage array into a final PointSet */
    auto create_final_pointset_(const std::vector<std::vector<Voxel>>& points)
        -> PointSet;

    /** Default minimum energy gradient */
    constexpr static double DEFAULT_MIN_ENERGY_GRADIENT = 1e-7;

    /**
     * Compute a sub portion of the algorithm, e.g. the regular "forward" portion or the backwards re-segmentation.
     * @param startChainIndex index of the starting chain (!= first slice for which we are calculating a curve) that is used as input for the algorithm
     * @param endChainIndex index of the last chain (used for clamping the valid values in the method)
     * @param endIndex index until which the algorithm should run
     * @param initialStepAdjustment is required for the re-segmentation run in case of step sizes that do not directly hit the target anchor
    */
    auto computeSub(std::vector<std::vector<Voxel>>& points, Chain currentVs, int startChainIndex, int endChainIndex, int endIndex, int initialStepAdjustment, bool backwards, size_t& iteration, bool insertFront, const fs::path outputDir, const fs::path wholeChainDir)
        -> ChainSegmentationAlgorithm::Status;

    /** Start z-index */
    int startIndex_{0};
    /** Target z-index */
    int endIndex_{0};
    /** Darker pixels are considered outside the sheet */
    int outside_threshold_{60};
    /** Disregarding pixel that are darker during optical flow computation */
    int optical_flow_pixel_threshold_{80};
    /** Threshold of how many pixel optical flow can displace a point, if higher, recompute optical flow with region's average flow */
    int optical_flow_displacement_threshold_{10};
    /** Purging Cache flag */
    bool purge_cache_{false};
    /** Dump visualization to disk flag */
    bool dumpVis_{false};
    /** Show visualization in GUI flag */
    bool visualize_{false};
    /** Number of curve optimization iterations */
    int numIters_{15};
    /** Estimated material thickness in um */
    double materialThickness_{100};
    /** Number of slices to cache */
    int nr_cache_slices_{300};
    /** Number of slices to cache */
    int smoothen_by_brightness_{180};
    bool enable_smoothen_outlier_{true};
    bool enable_edge_{false};
    int edge_jump_distance_{6};
    int edge_bounce_distance_{3};
    bool interpolate_master_cloud{true};
    int smoothness_interpolation_window_{5}; //  window for interpolation (number if slices from interpolation distance/center in either direction)
    int smoothness_interpolation_distance_{25}; // distance from start slice where the interpolation center is
    Chain reSegStartingChain_;
    volcart::OrderedPointSet<cv::Vec3d> masterCloud_;
    mutable std::shared_mutex display_mutex_;
};
}  // namespace volcart::segmentation<|MERGE_RESOLUTION|>--- conflicted
+++ resolved
@@ -5,13 +5,9 @@
 
 /** @file */
 
-<<<<<<< HEAD
 #include <cstddef>
 #include <cstdint>
 #include <optional>
-=======
-#include <iostream>
->>>>>>> e0b9c6c2
 
 #include "vc/core/types/OrderedPointSet.hpp"
 #include "vc/core/types/VolumePkg.hpp"
