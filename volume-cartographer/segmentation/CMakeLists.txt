--- conflicted
+++ resolved
@@ -2,8 +2,7 @@
 set(module "segmentation")
 set(target "vc_${module}")
 
-<<<<<<< HEAD
-set(VC_SEGMENTATION_SRCS
+set(srcs
     src/Chain.cpp
     src/Common.cpp
     src/EnergyMetrics.cpp
@@ -12,17 +11,6 @@
     src/LocalResliceParticleSim.cpp
     src/Particle.cpp
     src/StructureTensorParticleSim.cpp
-=======
-set(srcs
-    src/chain.cpp
-    src/common.cpp
-    src/energymetrics.cpp
-    src/fittedcurve.cpp
-    src/intensitymap.cpp
-    src/localResliceParticleSim.cpp
-    src/particle.cpp
-    src/structureTensorParticleSim.cpp
->>>>>>> d9723c73
 )
 set(deps
     VC::core
@@ -65,9 +53,7 @@
 
 ### Testing ###
 if(VC_BUILD_TESTS)
-
-# Set source files
-set(VC_SEGMENTATION_TEST_SRCS
+set(test_srcs
     test/CommonTest.cpp
     test/CubicSplineTest.cpp
     test/DerivativeTest.cpp
@@ -78,7 +64,7 @@
 )
 
 # Add a test executable for each src
-foreach(src ${VC_SEGMENTATION_TEST_SRCS})
+foreach(src ${test_srcs})
     get_filename_component(filename ${src} NAME_WE)
     set(testname vc_segmentation_${filename})
     add_executable(${testname} ${src})
