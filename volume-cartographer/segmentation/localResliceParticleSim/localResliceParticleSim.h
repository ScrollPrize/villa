--- conflicted
+++ resolved
@@ -17,14 +17,6 @@
 {
 public:
     LocalResliceSegmentation(VolumePkg& pkg) : pkg_(pkg) {}
-<<<<<<< HEAD
-    pcl::PointCloud<pcl::PointXYZRGB> segmentPath(
-        const vec<Voxel>& initPath, const double resamplePerc,
-        const int32_t startIndex, const int32_t endIndex,
-        const int32_t numIters, const int32_t keepNumMaxima,
-        const int32_t stepNumLayers, const bool dumpVis, const bool visualize,
-        const int32_t visIndex);
-=======
 
     pcl::PointCloud<pcl::PointXYZRGB> segmentPath(const vec<Voxel>& initPath,
                                                   const double resamplePerc,
@@ -37,7 +29,6 @@
                                                   const bool dumpVis,
                                                   const bool visualize,
                                                   const int32_t visIndex);
->>>>>>> 75088229
 
 private:
     VolumePkg& pkg_;
@@ -45,12 +36,6 @@
     cv::Vec3d estimateNormalAtIndex(const FittedCurve& curve,
                                     const int32_t index);
 
-<<<<<<< HEAD
-    cv::Mat drawParticlesOnSlice(const vec<Voxel>& vs, const int32_t sliceIndex,
-                                 const int32_t particleIndex) const;
-
-    constexpr static double kDefaultDerivativeTolerance = 1e-2;
-=======
     cv::Mat drawParticlesOnSlice(const FittedCurve& curve,
                                  const int32_t sliceIndex,
                                  const int32_t particleIndex,
@@ -58,7 +43,6 @@
 
     constexpr static double kDefaultDerivativeTolerance = 1e-2;
 
->>>>>>> 75088229
     constexpr static int32_t kDefaultNumIters = 10;
 };
 }
