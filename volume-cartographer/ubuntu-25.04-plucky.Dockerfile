FROM ubuntu:plucky

RUN apt-get update
RUN apt-get -y upgrade
RUN apt-get -y install software-properties-common
RUN add-apt-repository universe
RUN apt-get update
RUN apt-get -y install build-essential git cmake 
RUN apt-get -y install qt6-base-dev libboost-system-dev libboost-program-options-dev
RUN apt-get -y install libceres-dev xtensor-dev libopencv-dev libxsimd-dev libblosc-dev libspdlog-dev
RUN apt-get -y install libgsl-dev libsdl2-dev libcurl4-openssl-dev
RUN apt-get -y install file

COPY . /src
RUN rm /src/CMakeCache.txt || true

RUN ls /src
RUN mkdir /src/build
WORKDIR /src/build

RUN cmake -DVC_WITH_CUDA_SPARSE=off /src
RUN make -j$(nproc --all)

RUN cpack -G DEB -V

RUN dpkg -i /src/build/pkgs/vc3d*.deb

<<<<<<< HEAD
RUN apt-get -y autoremove
RUN rm -r /src
=======
FROM base as gimp
RUN apt-get update && DEBIAN_FRONTEND=noninteractive apt-get -y install \
    gimp desktop-file-utils \
    && apt-get clean \
    && rm -rf /var/lib/apt/lists/*

FROM base as default
>>>>>>> 2b4842ef
<|MERGE_RESOLUTION|>--- conflicted
+++ resolved
@@ -25,15 +25,10 @@
 
 RUN dpkg -i /src/build/pkgs/vc3d*.deb
 
-<<<<<<< HEAD
-RUN apt-get -y autoremove
-RUN rm -r /src
-=======
 FROM base as gimp
 RUN apt-get update && DEBIAN_FRONTEND=noninteractive apt-get -y install \
     gimp desktop-file-utils \
     && apt-get clean \
     && rm -rf /var/lib/apt/lists/*
 
-FROM base as default
->>>>>>> 2b4842ef
+FROM base as default