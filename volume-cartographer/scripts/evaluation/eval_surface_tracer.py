#!/usr/bin/env python3
import os
import json
import time
import math
import click
import logging
import subprocess
import numbers
from statistics import median
from pathlib import Path
from dataclasses import dataclass
from collections import defaultdict
from typing import List, Dict, Tuple, Optional
from concurrent.futures import ThreadPoolExecutor, as_completed  # thread pool (safe with subprocess)

# -------------------------------
# Logging
# -------------------------------
logging.basicConfig(level=logging.INFO, format="%(asctime)s - %(levelname)s - %(message)s")
logger = logging.getLogger(__name__)


@dataclass
class PatchInfo:
    path: Path
    area: float


class SurfaceTracerEvaluation:
    """
    End-to-end harness:
      1) Discover seeds
      2) Seeding (watchdog-enabled)
      3) Expansion (watchdog-enabled)
      4) Select starting patches
      5) Tracing (both flip_x variants, parallel)
      6) Winding numbers
      7) Metrics
      8) W&B summary (plus watchdog kill counters)
    """

    def __init__(self, config_path: str):
        with open(config_path, "r") as f:
            self.config = json.load(f)
        self.config_path = Path(config_path)

        self.out_dir = Path(self.config["out_path"])
        self.out_dir.mkdir(parents=True, exist_ok=True)
        self.patches_dir = self.out_dir / "patches"
        self.traces_dir = self.out_dir / "traces"
        self.patches_dir.mkdir(exist_ok=self.config["use_existing_patches"])
        self.traces_dir.mkdir(exist_ok=True)

        # Per-process logs (for seeding/expansion watchdog)
        self.proc_logs_dir = self.out_dir / "proc_logs"
        self.proc_logs_dir.mkdir(exist_ok=True)

        # Resolve bin dir once (stable absolute paths for all tools)
        self.bin_dir = Path(self.config["bin_path"]).resolve()

        # Watchdog controls (overridable in config)
        self._watch_check_period = int(self.config.get("watchdog_check_period_sec", 1800))  # 30 min
        self._watch_trigger_fraction = float(self.config.get("watchdog_trigger_fraction", 0.8))
        self._watch_min_samples = int(self.config.get("watchdog_min_samples", 12))
        self._watch_grace_seconds = int(self.config.get("watchdog_grace_seconds", 30))

        self.watchdog_kills = {"seeding": 0, "expansion": 0}

    # -------------------------------
    # Helpers
    # -------------------------------
    def _exec_env(self) -> Dict[str, str]:
        env = os.environ.copy()
        env.setdefault("OMP_NUM_THREADS", "1")
        env.setdefault("OPENBLAS_NUM_THREADS", "1")
        env.setdefault("MKL_NUM_THREADS", "1")
        env.setdefault("NUMEXPR_NUM_THREADS", "1")
        return env

    @staticmethod
    def _is_finite_number(x) -> bool:
        return isinstance(x, (int, float)) and not isinstance(x, bool) and math.isfinite(x)

    def _robust_threshold(self, durations: List[float]) -> Optional[float]:
        """
        Robust wall-clock duration threshold in seconds from completed jobs:
<<<<<<< HEAD
          thr = max(2*median, median + 3*MAD), with a lower bound of 60s.
        Returns None if there aren't enough samples.
        """
        if len(durations) < self._watch_min_samples:
            return None
        m = float(median(durations))
        mad = float(median([abs(x - m) for x in durations])) if durations else 0.0
        thr = max(2.0 * m, m + 3.0 * mad, 60.0)
=======
          thr = max(2*median, median + 3*MAD, floor), where floor defaults to 300s.
        No fixed minimum-sample requirement; computes with whatever data is available.
        """
        if not durations:
            return None
        m = float(median(durations))
        mad = float(median([abs(x - m) for x in durations])) if len(durations) > 1 else 0.0
        floor = float(self.config.get("watchdog_floor_seconds", 300.0))
        thr = max(2.0 * m, m + 3.0 * mad, floor)
>>>>>>> c676b109
        return thr

    # -------------------------------
    # Seed discovery
    # -------------------------------
    def find_seed_points(self) -> List[Tuple[float, float, float]]:
        patches_path = Path(self.config["existing_patches_for_seeds"])
        z_min, z_max = self.config["z_range"]

        if patches_path.is_file() and patches_path.suffix == ".json":
            with open(patches_path, "r") as f:
                seeds_by_mode = json.load(f)
            seed_points = [
                (x, y, z)
                for (x, y, z) in seeds_by_mode.get("explicit_seed", [])
                if z_min <= z <= z_max
            ]
            logger.info(f"Loaded {len(seed_points)} seeds from JSON")
            return seed_points

        elif patches_path.is_dir():
            seed_points = []
            failed_count = 0
            for patch_dir in patches_path.iterdir():
                if not patch_dir.is_dir():
                    continue
                try:
                    meta_file = patch_dir / "meta.json"
                    with open(meta_file, "r") as f:
                        meta = json.load(f)
                    if meta.get("vc_gsfs_mode") != "explicit_seed":
                        continue
                    seed = meta.get("seed")
                    if not seed or len(seed) != 3:
                        continue
                    x, y, z = seed
                    if z_min <= z <= z_max:
                        seed_points.append((x, y, z))
                except Exception:
                    failed_count += 1
                    continue

            if failed_count:
                logger.warning(f"Failed to read meta.json from {failed_count} patches")
            logger.info(
                f"Found {len(seed_points)} explicit_seed seed points in z-range [{z_min}, {z_max}]"
            )
            return seed_points

        else:
            logger.error(
                f"existing_patches_for_seeds path {patches_path} is neither a valid JSON file nor a directory"
            )
            return []

    # -------------------------------
    # Seeding / Expansion (watchdog Popen manager)
    # -------------------------------
    def _launch_seed_proc(self, seeding_params_file: Path, seed_point: Tuple[float, float, float], idx: int):
        env = self._exec_env()
        log_path = self.proc_logs_dir / f"seed_{idx}_{int(time.time())}.log"
        logf = open(log_path, "wb")
        cmd = [
            str(self.bin_dir / "vc_grow_seg_from_seed"),
            self.config["surface_zarr_volume"],
            str(self.patches_dir),
            str(seeding_params_file),
            str(int(seed_point[0])),
            str(int(seed_point[1])),
            str(int(seed_point[2])),
        ]
        p = subprocess.Popen(cmd, env=env, stdout=logf, stderr=subprocess.STDOUT)
        return {"p": p, "start": time.time(), "logf": logf, "idx": idx}

    def _launch_expand_proc(self, expansion_params_file: Path, idx: int):
        env = self._exec_env()
        log_path = self.proc_logs_dir / f"expand_{idx}_{int(time.time())}.log"
        logf = open(log_path, "wb")
        cmd = [
            str(self.bin_dir / "vc_grow_seg_from_seed"),
            self.config["surface_zarr_volume"],
            str(self.patches_dir),
            str(expansion_params_file),
        ]
        p = subprocess.Popen(cmd, env=env, stdout=logf, stderr=subprocess.STDOUT)
        return {"p": p, "start": time.time(), "logf": logf, "idx": idx}

    def _run_watchdog_loop(
        self,
        tasks,  # list of (idx, payload) or idx
        launcher,  # function to create a proc dict
        parallel: int,
        stage_key: str,
    ) -> int:
        """
        Generic manager for seeding/expansion using Popen.
        Returns number of successful runs (rc==0).
        """
        active = []
        finished_durations: List[float] = []
        completed = 0
        successful_runs = 0
        total = max(1, len(tasks))
        next_watch = None
        last_status = 0.0
        status_period = float(self.config.get("status_log_period_sec", 60.0))
<<<<<<< HEAD

        def _close_logf(t):
            try:
                t["logf"].close()
            except Exception:
                pass

        while tasks or active:
            # fill slots
            while tasks and len(active) < parallel:
                item = tasks.pop(0)
                t = launcher(item[0], item[1]) if isinstance(item, tuple) else launcher(item)
                active.append(t)

            # poll actives
            now = time.time()
            still = []
            for t in active:
                rc = t["p"].poll()
                if rc is None:
                    still.append(t)
                    continue
                dur = now - t["start"]
                finished_durations.append(dur)
                completed += 1
                _close_logf(t)
                if rc == 0:
                    successful_runs += 1
            active = still

            if now - last_status >= status_period:
                logger.info(f"[{stage_key}] active={len(active)} completed={completed}/{total} queued={len(tasks)} (parallel={parallel})")
                last_status = now

            # watchdog: after threshold fraction completed, run checks every period
            if completed / total >= self._watch_trigger_fraction:
                if next_watch is None:
                    next_watch = now  # fire immediately at first trigger
                if now >= next_watch:
                    thr = self._robust_threshold(finished_durations)
                    if thr is not None and active:
                        kills = 0
                        for t in list(active):
                            elapsed = now - t["start"]
                            if elapsed > thr:
                                logger.warning(
                                    f"[watchdog] Killing slow {stage_key} task idx={t['idx']} "
                                    f"elapsed={elapsed:.1f}s > thr={thr:.1f}s"
                                )
                                try:
                                    t["p"].terminate()
                                    try:
                                        t["p"].wait(self._watch_grace_seconds)
                                    except subprocess.TimeoutExpired:
                                        t["p"].kill()
                                    kills += 1
                                except Exception as e:
                                    logger.warning(f"[watchdog] terminate failed: {e}")
                        if kills:
                            self.watchdog_kills[stage_key] += kills
                            logger.info(f"[watchdog] Killed {kills} {stage_key} task(s) this check")
                    next_watch = now + self._watch_check_period

            time.sleep(0.5)

=======
        watch_armed_logged = False

        def _close_logf(t):
            try:
                t["logf"].close()
            except Exception:
                pass

        while tasks or active:
            # fill slots
            while tasks and len(active) < parallel:
                item = tasks.pop(0)
                t = launcher(item[0], item[1]) if isinstance(item, tuple) else launcher(item)
                active.append(t)

            # poll actives
            now = time.time()
            still = []
            for t in active:
                rc = t["p"].poll()
                if rc is None:
                    still.append(t)
                    continue
                dur = now - t["start"]
                finished_durations.append(dur)
                completed += 1
                _close_logf(t)
                if rc == 0:
                    successful_runs += 1
            active = still

            if now - last_status >= status_period:
                progress_total = (completed / total) if total > 0 else 0.0
                logger.info(
                    f"[{stage_key}] active={len(active)} completed={completed}/{total} "
                    f"queued={len(tasks)} (parallel={parallel}) "
                    f"progress_total={progress_total:.1%}"
                )
                last_status = now

            # Watchdog: only after the requested fraction of the TOTAL work is completed
            trigger_completed = max(1, math.ceil(total * self._watch_trigger_fraction))
            if completed >= trigger_completed:
                if not watch_armed_logged:
                    logger.info(
                        f"[watchdog] Activated for {stage_key}: "
                        f"completed={completed}/{total} (>= {trigger_completed}); "
                        f"threshold_fraction={self._watch_trigger_fraction:.2f}"
                    )
                    watch_armed_logged = True
                if next_watch is None:
                    next_watch = now  # fire immediately at first trigger
                if now >= next_watch:
                    thr = self._robust_threshold(finished_durations)
                    if thr is not None and active:
                        kills = 0
                        for t in list(active):
                            elapsed = now - t["start"]
                            if elapsed > thr:
                                logger.warning(
                                    f"[watchdog] Killing slow {stage_key} task idx={t['idx']} "
                                    f"elapsed={elapsed:.1f}s > thr={thr:.1f}s"
                                )
                                try:
                                    t["p"].terminate()
                                    try:
                                        t["p"].wait(self._watch_grace_seconds)
                                    except subprocess.TimeoutExpired:
                                        t["p"].kill()
                                    # Close per-proc logfile after termination
                                    try:
                                        t["logf"].close()
                                    except Exception:
                                        pass
                                    kills += 1
                                except Exception as e:
                                    logger.warning(f"[watchdog] terminate failed: {e}")
                        if kills:
                            self.watchdog_kills[stage_key] += kills
                            logger.info(f"[watchdog] Killed {kills} {stage_key} task(s) this check")
                    next_watch = now + self._watch_check_period

            time.sleep(0.5)

>>>>>>> c676b109
        return successful_runs

    def run_seeding(self, seed_points: List[Tuple[float, float, float]]) -> List[Path]:
        logger.info(f"Running vc_grow_seg_from_seed seeding for {len(seed_points)} seed points")

        seeding_params = self.config["vc_grow_seg_from_seed_params"]["seeding"].copy()
        seeding_params["mode"] = "seed"
        seeding_params_file = self.out_dir / "seeding_params.json"
        with open(seeding_params_file, "w") as f:
            json.dump(seeding_params, f, indent=2)

        max_num = int(self.config.get("max_num_seeds", len(seed_points)))
        parallel = int(self.config["seeding_parallel_processes"])
        tasks = [(i, sp) for i, sp in enumerate(seed_points[:max_num])]
        successful = self._run_watchdog_loop(tasks, lambda idx, sp: self._launch_seed_proc(seeding_params_file, sp, idx), parallel, "seeding")

        # Collect all created patches from patches directory
        created_patches = []
        for patch_dir in self.patches_dir.iterdir():
            if patch_dir.is_dir() and (patch_dir / "meta.json").exists():
                created_patches.append(patch_dir)

        logger.info(f"Completed {successful} seed runs, found {len(created_patches)} patches in results directory")
        return created_patches

    def run_expansion(self, existing_patches: List[Path]) -> List[Path]:
        num_expansion_patches = int(self.config.get("num_expansion_patches", 1))
        logger.info(f"Running vc_grow_seg_from_seed in expansion mode {num_expansion_patches} times")

        expansion_params = self.config["vc_grow_seg_from_seed_params"]["expansion"].copy()
        expansion_params["mode"] = "expansion"
        expansion_params_file = self.out_dir / "expansion_params.json"
        with open(expansion_params_file, "w") as f:
            json.dump(expansion_params, f, indent=2)

        parallel = int(self.config.get("expansion_parallel_processes", self.config.get("seeding_parallel_processes", 1)))
        tasks = list(range(num_expansion_patches))
        successful = self._run_watchdog_loop(tasks, lambda idx: self._launch_expand_proc(expansion_params_file, idx), parallel, "expansion")

        # Collect new patches created by expansion runs
        all_patches = []
        existing_patches_set = set(existing_patches)
        for patch_dir in self.patches_dir.iterdir():
            if patch_dir.is_dir() and (patch_dir / "meta.json").exists() and patch_dir not in existing_patches_set:
                all_patches.append(patch_dir)

        logger.info(f"Completed {successful} successful expansion runs, found {len(all_patches)} new patches")
        return all_patches

    # -------------------------------
    # Patch selection for tracing
    # -------------------------------
    def get_trace_starting_patches(self, patches: List[Path]) -> List[PatchInfo]:
        patch_infos = []
        for patch_dir in patches:
            try:
                meta = json.load(open(patch_dir / "meta.json"))
                area = float(meta.get("area_vx2", 0.0) or 0.0)
                patch_infos.append(PatchInfo(path=patch_dir, area=area))
            except Exception as e:
                logger.warning(f"Error reading meta.json from {patch_dir}: {e}")
                continue
    
        min_size = float(self.config.get("min_trace_starting_patch_size", 0.0))
        filtered = [p for p in patch_infos if p.area >= min_size]
        if not filtered:
            logger.warning(f"No patches found with area >= {min_size}")
            return []
    
        k = int(self.config["num_trace_starting_patches"])
        filtered.sort(key=lambda p: p.area, reverse=True)
        n = len(filtered)
    
        if k <= 1:
            return filtered[:1]
        if k >= n:
            return filtered
    
        # Evenly spaced indices across [0, n-1], inclusive (quantiles)
        idxs = [(i * (n - 1)) // (k - 1) for i in range(k)]  # floor ensures monotone, no dups
        return [filtered[i] for i in idxs]


    # -------------------------------
    # Tracing (both flip_x variants)
    # -------------------------------
    def run_tracer(self, source_patches: List[PatchInfo]) -> List[Path]:
        logger.info(f"Running vc_grow_seg_from_segments (both flip_x variants) for {len(source_patches)} source patches")

        # Base params
        base_params = self.config["vc_grow_seg_from_segments_params"].copy()
        if "z_range" in self.config:
            base_params["z_range"] = self.config["z_range"]

        # Materialize params per flip
        param_files: Dict[bool, Path] = {}
        for fv in (False, True):
            params = base_params.copy()
            params["flip_x"] = bool(fv)
            pf = self.out_dir / f"tracer_params_fx{int(fv)}.json"
            with open(pf, "w") as f:
                json.dump(params, f, indent=2)
            param_files[fv] = pf

        trace_paths: List[Path] = []
        max_workers = int(self.config.get("tracer_parallel_processes", 1))
        logger.info(f"Tracing with up to {max_workers} parallel processes")
        env = self._exec_env()

        def _run_one(source_patch: PatchInfo, tracer_params_file: Path, run_tag: str) -> Optional[Path]:
            ts = time.time_ns()
            tag = f"_{run_tag}" if run_tag else ""
            run_traces_dir = self.traces_dir / f"from_{source_patch.path.name}{tag}_{ts}"
            run_traces_dir.mkdir(exist_ok=True)

            cmd = [
                str(self.bin_dir / "vc_grow_seg_from_segments"),
                self.config["surface_zarr_volume"],
                str(self.patches_dir),
                str(run_traces_dir),
                str(tracer_params_file),
                str(source_patch.path),
            ]

            logger.info(f"Starting vc_grow_seg_from_segments run from {source_patch.path.name} ({run_tag})")
            result = subprocess.run(cmd, env=env, capture_output=True, text=True)
            logger.info(f"Finished vc_grow_seg_from_segments run (return code {result.returncode})")
            if result.returncode != 0:
                if result.stdout:
                    logger.error(f"vc_grow_seg_from_segments STDOUT:\n{result.stdout}")
                if result.stderr:
                    logger.error(f"vc_grow_seg_from_segments STDERR:\n{result.stderr}")

            # Pick the last valid trace under run_traces_dir
            candidates = []
            for td in run_traces_dir.iterdir():
                if td.is_dir() and not td.name.endswith("_opt"):
                    if all((td / fname).exists() for fname in ("meta.json", "x.tif", "y.tif", "z.tif")):
                        candidates.append(td)
            if not candidates:
                logger.warning(f"No trace produced starting from patch {source_patch.path.name} ({run_tag})")
                return None
            candidates.sort(key=lambda p: p.name)
            final_td = candidates[-1]
            logger.info(f"Selected final trace {final_td.name} for patch {source_patch.path.name} ({run_tag})")
            return final_td

        futures = []
        with ThreadPoolExecutor(max_workers=max_workers) as executor:
            for patch_info in source_patches:
                for fv, pf in param_files.items():
                    tag = f"fx{int(fv)}"
                    futures.append(executor.submit(_run_one, patch_info, pf, tag))

            for fut in as_completed(futures):
                try:
                    res = fut.result()
                    if res:
                        trace_paths.append(res)
                except Exception as e:
                    logger.error(f"Error in tracer run: {e}")

        logger.info(f"Created {len(trace_paths)} valid traces")
        return trace_paths

    # -------------------------------
    # Winding numbers
    # -------------------------------
    def run_winding_numbers(self, traces: List[Path]) -> List[Path]:
        logger.info(f"Running vc_tifxyz_winding for {len(traces)} traces")
        env = self._exec_env()

        successful = []
        for trace_dir in traces:
            cmd = [str(self.bin_dir / "vc_tifxyz_winding"), "."]
            logger.info(f"Starting vc_tifxyz_winding for {trace_dir.name}")
            result = subprocess.run(cmd, cwd=trace_dir, env=env, capture_output=True, text=True)
            logger.info(f"Finished vc_tifxyz_winding (return code {result.returncode})")

            winding_file = trace_dir / "winding.tif"
            if result.returncode == 0 and winding_file.exists():
                successful.append(trace_dir)
            else:
                logger.error(f"Failed to calculate winding numbers for {trace_dir.name}")
                if result.stdout:
                    logger.error(f"vc_tifxyz_winding STDOUT:\n{result.stdout}")
                if result.stderr:
                    logger.error(f"vc_tifxyz_winding STDERR:\n{result.stderr}")
        logger.info(f"Completed winding calculation for {len(successful)} traces")
        return successful

    # -------------------------------
    # Metrics
    # -------------------------------
    def run_metrics(self, traces: List[Path]) -> Dict[Path, Dict]:
        logger.info(f"Running vc_calc_surface_metrics for {len(traces)} traces")
        env = self._exec_env()

        results: Dict[Path, Dict] = {}
        for trace_dir in traces:
            metrics_file = trace_dir / "metrics.json"
            z_range = self.config.get("z_range", [-1, -1])
            cmd = [
                str(self.bin_dir / "vc_calc_surface_metrics"),
                "--collection",
                self.config["wrap_labels"],
                "--surface",
                str(trace_dir),
                "--winding",
                str(trace_dir / "winding.tif"),
                "--output",
                str(metrics_file),
                "--z_min",
                str(z_range[0]),
                "--z_max",
                str(z_range[1]),
            ]
            result = subprocess.run(cmd, env=env, capture_output=True, text=True)
            if result.returncode == 0 and metrics_file.exists():
                try:
                    with open(metrics_file, "r") as f:
                        metrics = json.load(f)
                    results[trace_dir] = metrics
                    logger.info(f"Successfully calculated metrics for {trace_dir.name}")
                except Exception as e:
                    logger.error(f"Failed to parse metrics.json for {trace_dir.name}: {e}")
            else:
                logger.error(f"Failed to calculate metrics for {trace_dir.name}")
                if result.stdout:
                    logger.error(f"vc_calc_surface_metrics STDOUT:\n{result.stdout}")
                if result.stderr:
                    logger.error(f"vc_calc_surface_metrics STDERR:\n{result.stderr}")

        logger.info(f"Completed metrics calculation for {len(results)} traces")
        return results

    # -------------------------------
    # Collate & W&B logging (scalar-only)
    # -------------------------------
    def _wandb_safe_config(self) -> Dict[str, str]:
        """
        Convert non-scalar config values into compact JSON strings
        to avoid implicit Tables and IMMUTABLE warnings.
        """
        safe = {}
        for k, v in self.config.items():
            if isinstance(v, (str, bool, numbers.Number)) or v is None:
                safe[k] = v
            else:
                try:
                    safe[k] = json.dumps(v, separators=(",", ":"), ensure_ascii=False)[:10000]
                except Exception:
                    safe[k] = str(v)
        return safe

    def collate_and_log_metrics(self, metrics_results: Dict[Path, Dict]):
        logger.info("Collating metrics and logging to wandb")

        # Prepare scalar summary (may be empty if no metrics)
        metric_to_mean: Dict[str, float] = {}

        if metrics_results:
            ranking_metric = self.config["trace_ranking_metric"]

            def safe_metric(trace: Path) -> float:
                v = metrics_results.get(trace, {}).get(ranking_metric, None)
                if self._is_finite_number(v):
                    return float(v)  # type: ignore[arg-type]
                logger.debug(
                    f"Trace {trace.name} missing/non-numeric ranking metric '{ranking_metric}': {v}"
                )
                return float("-inf")

            ranked = [t for t in metrics_results.keys() if safe_metric(t) != float("-inf")]
            if not ranked:
                logger.warning(
                    f"No traces contained a numeric '{ranking_metric}'. Skipping summarization."
                )
            else:
                ranked.sort(key=safe_metric, reverse=True)
                best_traces = ranked[: int(self.config["num_best_traces_to_average"])]

                metric_to_values = defaultdict(list)
                for trace in best_traces:
                    for metric_name, value in metrics_results[trace].items():
                        if self._is_finite_number(value):
                            metric_to_values[metric_name].append(float(value))

                metric_to_mean = {
                    metric_name: (sum(values) / len(values))
                    for metric_name, values in metric_to_values.items()
                    if values
                }

                logger.info(
                    f'final metrics, average over best {self.config["num_best_traces_to_average"]} traces:'
                )
                for metric_name, mean_val in metric_to_mean.items():
                    logger.info(f"  {metric_name}: {mean_val}")

        # ---- W&B (always attempt to log watchdog counters if project set) ----
        if "wandb_project" in self.config:
            try:
                # Env for W&B service in multiprocess envs
                os.environ.setdefault("WANDB_START_METHOD", "thread")
                os.environ.setdefault("WANDB_SILENT", "true")

                import wandb  # local import

                # Ignore heavy paths
                default_ignores = [
                    "patches/**",
                    "traces/**",
                    "**/*.tif",
                    "**/*.tiff",
                    "**/*.png",
                    "**/*.jpg",
                    "**/*.jpeg",
                    "**/*.zarr",
                    "**/*.npz",
                    "**/*.npy",
                    "**/*.h5",
                    "**/*.zip",
                    "**/*.tar",
                    "**/*.gz",
                ]
                ignore_globs = self.config.get("wandb_ignore_globs", default_ignores)
                os.environ.setdefault("WANDB_IGNORE_GLOBS", ",".join(ignore_globs))

                # Keep W&B files contained
                wandb_dir = self.out_dir / self.config.get("wandb_run_dir_name", "wandb_runs")
                wandb_dir.mkdir(parents=True, exist_ok=True)

                settings = wandb.Settings(
                    ignore_globs=tuple(ignore_globs),
                    save_code=False,
                    disable_code=True,
                    disable_git=True,
                    root_dir=str(wandb_dir),
                    mode=self.config.get("wandb_mode", "online"),
                )

                # Build final W&B run name = Argo workflow name (exported as env)
                run_name = os.environ.get("VC3D_RUN_NAME")
                if not run_name:
                    # Fallback: derive from config filename + tags (sanitized)
                    def _clean(s: str) -> str:
                        return "".join(ch if (ch.isalnum() or ch == "-") else "-" for ch in s.lower()).strip("-")

                    cfg_stem = _clean(self.config_path.stem)
                    tags_raw = self.config.get("wandb_tags", self.config.get("tags", []))
                    if not isinstance(tags_raw, list):
                        tags_raw = [str(tags_raw)]
                    tags_clean = "-".join(_clean(str(t)) for t in tags_raw if str(t).strip())
                    run_name = f"{cfg_stem}--{tags_clean}" if tags_clean else cfg_stem

                run = wandb.init(
                    project=self.config["wandb_project"],
                    config=self._wandb_safe_config(),
                    name=run_name,
                    tags=self.config.get("wandb_tags", self.config.get("tags", [])),
                    dir=str(wandb_dir),
                    settings=settings,
                )

                # Scalar row (metrics if any) + watchdog kill counters
                scalar_row = {k: float(v) for k, v in metric_to_mean.items() if self._is_finite_number(v)}
                scalar_row.update(
                    {
                        "watchdog_kills_seeding": float(self.watchdog_kills.get("seeding", 0)),
                        "watchdog_kills_expansion": float(self.watchdog_kills.get("expansion", 0)),
                        "watchdog_kills_total": float(
                            self.watchdog_kills.get("seeding", 0) + self.watchdog_kills.get("expansion", 0)
                        ),
                    }
                )
                # Always log at least the watchdog counts
                run.log(scalar_row or {"watchdog_kills_total": 0.0}, step=0, commit=True)
                run.finish()
            except Exception as e:
                logger.warning(f"wandb logging skipped: {e}")

    # -------------------------------
    # Driver
    # -------------------------------
    def run(self):
        try:
            if self.config.get("use_existing_patches", False):
                existing_patches = []
                for patch_dir in self.patches_dir.iterdir():
                    if patch_dir.is_dir() and all(
                        (patch_dir / filename).exists() for filename in ["meta.json", "x.tif", "y.tif", "z.tif"]
                    ):
                        existing_patches.append(patch_dir)
                logger.info(f"Using {len(existing_patches)} existing patches")
                all_patches = existing_patches
            else:
                seed_points = self.find_seed_points()
                if len(seed_points) == 0:
                    raise RuntimeError("No seed points found")
                seeding_patches = self.run_seeding(seed_points)
                expansion_patches = self.run_expansion(seeding_patches)
                all_patches = seeding_patches + expansion_patches

            top_patches = self.get_trace_starting_patches(all_patches)
            traces = self.run_tracer(top_patches)
            traces = self.run_winding_numbers(traces)

            metrics_results = self.run_metrics(traces)
            self.collate_and_log_metrics(metrics_results)

        except Exception as e:
            logger.error(f"Error: {e}")
            raise


@click.command()
@click.argument("config_file", type=click.Path(exists=True))
def main(config_file: str):
    harness = SurfaceTracerEvaluation(config_file)
    harness.run()


if __name__ == "__main__":
    main()<|MERGE_RESOLUTION|>--- conflicted
+++ resolved
@@ -85,16 +85,6 @@
     def _robust_threshold(self, durations: List[float]) -> Optional[float]:
         """
         Robust wall-clock duration threshold in seconds from completed jobs:
-<<<<<<< HEAD
-          thr = max(2*median, median + 3*MAD), with a lower bound of 60s.
-        Returns None if there aren't enough samples.
-        """
-        if len(durations) < self._watch_min_samples:
-            return None
-        m = float(median(durations))
-        mad = float(median([abs(x - m) for x in durations])) if durations else 0.0
-        thr = max(2.0 * m, m + 3.0 * mad, 60.0)
-=======
           thr = max(2*median, median + 3*MAD, floor), where floor defaults to 300s.
         No fixed minimum-sample requirement; computes with whatever data is available.
         """
@@ -104,7 +94,6 @@
         mad = float(median([abs(x - m) for x in durations])) if len(durations) > 1 else 0.0
         floor = float(self.config.get("watchdog_floor_seconds", 300.0))
         thr = max(2.0 * m, m + 3.0 * mad, floor)
->>>>>>> c676b109
         return thr
 
     # -------------------------------
@@ -211,73 +200,6 @@
         next_watch = None
         last_status = 0.0
         status_period = float(self.config.get("status_log_period_sec", 60.0))
-<<<<<<< HEAD
-
-        def _close_logf(t):
-            try:
-                t["logf"].close()
-            except Exception:
-                pass
-
-        while tasks or active:
-            # fill slots
-            while tasks and len(active) < parallel:
-                item = tasks.pop(0)
-                t = launcher(item[0], item[1]) if isinstance(item, tuple) else launcher(item)
-                active.append(t)
-
-            # poll actives
-            now = time.time()
-            still = []
-            for t in active:
-                rc = t["p"].poll()
-                if rc is None:
-                    still.append(t)
-                    continue
-                dur = now - t["start"]
-                finished_durations.append(dur)
-                completed += 1
-                _close_logf(t)
-                if rc == 0:
-                    successful_runs += 1
-            active = still
-
-            if now - last_status >= status_period:
-                logger.info(f"[{stage_key}] active={len(active)} completed={completed}/{total} queued={len(tasks)} (parallel={parallel})")
-                last_status = now
-
-            # watchdog: after threshold fraction completed, run checks every period
-            if completed / total >= self._watch_trigger_fraction:
-                if next_watch is None:
-                    next_watch = now  # fire immediately at first trigger
-                if now >= next_watch:
-                    thr = self._robust_threshold(finished_durations)
-                    if thr is not None and active:
-                        kills = 0
-                        for t in list(active):
-                            elapsed = now - t["start"]
-                            if elapsed > thr:
-                                logger.warning(
-                                    f"[watchdog] Killing slow {stage_key} task idx={t['idx']} "
-                                    f"elapsed={elapsed:.1f}s > thr={thr:.1f}s"
-                                )
-                                try:
-                                    t["p"].terminate()
-                                    try:
-                                        t["p"].wait(self._watch_grace_seconds)
-                                    except subprocess.TimeoutExpired:
-                                        t["p"].kill()
-                                    kills += 1
-                                except Exception as e:
-                                    logger.warning(f"[watchdog] terminate failed: {e}")
-                        if kills:
-                            self.watchdog_kills[stage_key] += kills
-                            logger.info(f"[watchdog] Killed {kills} {stage_key} task(s) this check")
-                    next_watch = now + self._watch_check_period
-
-            time.sleep(0.5)
-
-=======
         watch_armed_logged = False
 
         def _close_logf(t):
@@ -362,7 +284,6 @@
 
             time.sleep(0.5)
 
->>>>>>> c676b109
         return successful_runs
 
     def run_seeding(self, seed_points: List[Tuple[float, float, float]]) -> List[Path]:
