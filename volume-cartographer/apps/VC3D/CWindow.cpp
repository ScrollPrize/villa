#include "CWindow.hpp"

#include <cstdlib>

#include "WindowRangeWidget.hpp"
#include "VCSettings.hpp"
#include <QKeySequence>
#include <QHBoxLayout>
#include <QKeyEvent>
#include <QResizeEvent>
#include <QWheelEvent>
#include <QSettings>
#include <QMdiArea>
#include <QMdiSubWindow>
#include <QApplication>
#include <QGuiApplication>
#include <QStyleHints>
#include <QDesktopServices>
#include <QUrl>
#include <QClipboard>
#include <QDateTime>
#include <QFileDialog>
#include <QTextStream>
#include <QFileInfo>
#include <QDir>
#include <QProgressDialog>
#include <QMessageBox>
#include <QThread>
#include <QtConcurrent/QtConcurrent>
#include <QComboBox>
#include <QFutureWatcher>
#include <QRegularExpressionValidator>
#include <QDockWidget>
#include <QLabel>
#include <QSizePolicy>
#include <QProcess>
#include <QTemporaryDir>
#include <QToolBar>
#include <QFileInfo>
#include <QTimer>
#include <QSize>
#include <QVector>
#include <QLoggingCategory>
#include <QDebug>
#include <QScrollArea>
#include <QSignalBlocker>
#include <nlohmann/json.hpp>
#include <QGraphicsSimpleTextItem>
#include <QPointer>
#include <QPen>
#include <QFont>
#include <QPainter>
#include <chrono>
#include <algorithm>
#include <atomic>
#include <cmath>
#include <cmath>
#include <limits>
#include <optional>
#include <cctype>
#include <algorithm>
#include <utility>
#include <filesystem>
#include <vector>
#include <initializer_list>
#include <omp.h>
#include <opencv2/imgproc.hpp>
#include <opencv2/imgcodecs.hpp>
#include <QStringList>

#include "CVolumeViewer.hpp"
#include "CVolumeViewerView.hpp"
#include "vc/ui/UDataManipulateUtils.hpp"
#include "SettingsDialog.hpp"
#include "CSurfaceCollection.hpp"
#include "CPointCollectionWidget.hpp"
#include "SurfaceTreeWidget.hpp"
#include "SeedingWidget.hpp"
#include "DrawingWidget.hpp"
#include "CommandLineToolRunner.hpp"
#include "segmentation/SegmentationModule.hpp"
#include "segmentation/SegmentationGrowth.hpp"
#include "segmentation/SegmentationGrower.hpp"
#include "SurfacePanelController.hpp"
#include "MenuActionController.hpp"

#include "vc/core/util/Logging.hpp"
#include "vc/core/types/Volume.hpp"
#include "vc/core/types/VolumePkg.hpp"
#include "vc/core/util/DateTime.hpp"
#include "vc/core/util/Surface.hpp"
#include "vc/core/util/QuadSurface.hpp"
#include "vc/core/util/PlaneSurface.hpp"
#include "vc/core/util/Slicing.hpp"
#include "vc/core/util/Render.hpp"





Q_LOGGING_CATEGORY(lcSegGrowth, "vc.segmentation.growth");
Q_LOGGING_CATEGORY(lcAxisSlices, "vc.axis_aligned");

using qga = QGuiApplication;
using PathBrushShape = ViewerOverlayControllerBase::PathBrushShape;

// ---- Area recompute helpers (robust) ---------------------------------------
namespace {

// --- Small config knobs (can be lifted to QSettings later) ------------------
static constexpr bool   kDeactivateWhenZero   = true;   // mask 0 => deactivate; flip if workflow differs
static constexpr double kTauDeactivate        = 0.50;   // fraction of deactivating pixels needed to drop a quad
static constexpr bool   kBackfaceCullFolds    = false;   // reduce double-count in folds by culling backfaces
static constexpr double kCullDotEps           = 1e-12;  // tolerance for backface culling
static constexpr int    kNormalDecimateMax    = 128;    // sampling grid for global normal estimation

// --- Utilities ---------------------------------------------------------------
static inline bool isFinite3(const cv::Vec3d& p) {
    return std::isfinite(p[0]) && std::isfinite(p[1]) && std::isfinite(p[2]);
}

// Triangle area (standard “notorious” cross-product formula)
static inline double tri_area3D(const cv::Vec3d& a,
                                const cv::Vec3d& b,
                                const cv::Vec3d& c)
{
    return 0.5 * cv::norm((b - a).cross(c - a));
}

// Triangle area with simple backface culling vs. a reference normal
static inline double tri_area3D_culled(const cv::Vec3d& a,
                                       const cv::Vec3d& b,
                                       const cv::Vec3d& c,
                                       const cv::Vec3d& refN,
                                       double dot_eps)
{
    const cv::Vec3d n = (b - a).cross(c - a);
    const double dot  = n.dot(refN);
    if (dot <= dot_eps) return 0.0;       // backfacing or near parallel -> culled
    return 0.5 * cv::norm(n);
}

// Choose largest image (by pixel count) among multi-page TIFFs
static int choose_largest_page(const std::vector<cv::Mat>& pages) {
    int bestIdx = -1;
    size_t bestPix = 0;
    for (int i = 0; i < (int)pages.size(); ++i) {
        const size_t pix = (size_t)pages[i].rows * (size_t)pages[i].cols;
        if (pix > bestPix) { bestPix = pix; bestIdx = i; }
    }
    return bestIdx;
}

// Robustly binarize an 8/16/32-bit single-channel mask to {0,1}
//  - fast path if already {0,255} (or {0,1})
//  - else Otsu
static void binarize_mask(const cv::Mat& srcAnyDepth, cv::Mat1b& mask01)
{
    cv::Mat m;
    if (srcAnyDepth.channels() != 1) {
        cv::Mat gray; cv::cvtColor(srcAnyDepth, gray, cv::COLOR_BGR2GRAY);
        m = gray;
    } else {
        m = srcAnyDepth;
    }

    // Convert to 8U (preserving dynamic range)
    if (m.type() != CV_8U) {
        double minv, maxv;
        cv::minMaxLoc(m, &minv, &maxv);
        if (std::abs(maxv - minv) < 1e-12) {
            mask01 = cv::Mat1b(m.size(), 0);
            return;
        }
        cv::Mat m8;
        m.convertTo(m8, CV_8U, 255.0 / (maxv - minv), (-minv) * 255.0 / (maxv - minv));
        m = m8;
    }

    // Fast path: already binary?
    int nz = cv::countNonZero(m);
    if (nz == 0) { mask01 = cv::Mat1b(m.size(), 0); return; }
    if (nz == m.rows * m.cols) { mask01 = cv::Mat1b(m.size(), 1); return; }

    // Check if unique values are (0,255) or (0,1)
    // (cheap test using bitwise ops)
    cv::Mat1b tmp;
    cv::threshold(m, tmp, 0, 255, cv::THRESH_BINARY);
    if (cv::countNonZero(m != tmp) == 0) {
        // values are {0, something}; normalize to {0,1}
        mask01 = (tmp > 0) / 255;
        return;
    }

    // Otsu threshold to {0,1}
    cv::Mat1b otsu;
    cv::threshold(m, otsu, 0, 1, cv::THRESH_BINARY | cv::THRESH_OTSU);
    mask01 = otsu;
}

// Load single-channel TIFF -> CV_32F
static bool load_tif_as_float(const std::filesystem::path& file, cv::Mat1f& out)
{
    cv::Mat raw = cv::imread(file.string(), cv::IMREAD_UNCHANGED);
    if (raw.empty() || raw.channels() != 1) return false;

    switch (raw.type()) {
        case CV_32FC1: out = raw; return true;
        case CV_64FC1: raw.convertTo(out, CV_32F); return true;
        default:       raw.convertTo(out, CV_32F); return true;
    }
}

// 64-bit (double) integral image for 0/1 maps.
// ii has size (H+1, W+1), type CV_64F
static inline double sumRect01d(const cv::Mat1d& ii, int x0, int y0, int x1, int y1)
{
    // rectangle is [x0,x1) × [y0,y1)
    return ii(y1, x1) - ii(y0, x1) - ii(y1, x0) + ii(y0, x0);
}

// Estimate a global reference normal from sparse samples of the grid
static cv::Vec3d estimate_global_normal(const cv::Mat1f& X,
                                        const cv::Mat1f& Y,
                                        const cv::Mat1f& Z)
{
    const int H = X.rows, W = X.cols;
    const int sy = std::max(1, H / kNormalDecimateMax);
    const int sx = std::max(1, W / kNormalDecimateMax);

    cv::Vec3d acc(0,0,0);
    for (int y = 0; y + sy < H; y += sy) {
        for (int x = 0; x + sx < W; x += sx) {
            const cv::Vec3d A(X(y, x),         Y(y, x),         Z(y, x));
            const cv::Vec3d B(X(y, x+sx),      Y(y, x+sx),      Z(y, x+sx));
            const cv::Vec3d C(X(y+sy, x),      Y(y+sy, x),      Z(y+sy, x));
            if (!isFinite3(A) || !isFinite3(B) || !isFinite3(C)) continue;
            acc += (B - A).cross(C - A);
        }
    }
    const double nrm = cv::norm(acc);
    if (nrm < 1e-20) return cv::Vec3d(0,0,1); // fallback (rare)
    return acc / nrm;
}

// Core: area from kept quads using original X/Y/Z grids, fractional mask rule, 64-bit integral,
// and optional backface culling against a global normal to reduce fold double-counting.
static double area_from_mesh_and_mask(const cv::Mat1f& X,
                                      const cv::Mat1f& Y,
                                      const cv::Mat1f& Z,
                                      const cv::Mat1b& mask01)
{
    const int Hq = X.rows, Wq = X.cols;
    if (Hq < 2 || Wq < 2) return 0.0;

    const int Hm = mask01.rows, Wm = mask01.cols;
    if (Hm <= 0 || Wm <= 0) return 0.0;

    // Build "deactivation" map: 1 when a pixel should deactivate, 0 otherwise
    cv::Mat1b deact;
    if (kDeactivateWhenZero) deact = (mask01 == 0);
    else                     deact = (mask01 != 0);

    // 64-bit integral image (double) -> no overflow for huge images
    cv::Mat1d ii; cv::integral(deact, ii, CV_64F);

    // Linear mapping from quad cells to mask pixels
    const double sx = static_cast<double>(Wm) / static_cast<double>(Wq - 1);
    const double sy = static_cast<double>(Hm) / static_cast<double>(Hq - 1);

    // Optional global normal for backface culling
    const cv::Vec3d refN = kBackfaceCullFolds ? estimate_global_normal(X, Y, Z) : cv::Vec3d(0,0,0);

    double total = 0.0;

    #ifdef _OPENMP
    #pragma omp parallel for reduction(+:total) schedule(static)
    #endif
    for (int qy = 0; qy < Hq - 1; ++qy) {
        for (int qx = 0; qx < Wq - 1; ++qx) {
            // Map UV cell [qx,qx+1)×[qy,qy+1) → mask rect [x0,x1)×[y0,y1)
            int x0 = (int)std::floor(qx * sx);
            int y0 = (int)std::floor(qy * sy);
            int x1 = (int)std::ceil ((qx + 1) * sx);  // A3 fix: ceil end
            int y1 = (int)std::ceil ((qy + 1) * sy);

            // Clamp and ensure ≥1 pixel extent
            x0 = std::clamp(x0, 0, Wm - 1);
            y0 = std::clamp(y0, 0, Hm - 1);
            x1 = std::clamp(x1, x0 + 1, Wm);
            y1 = std::clamp(y1, y0 + 1, Hm);

            const int rectPix = (x1 - x0) * (y1 - y0);
            if (rectPix <= 0) continue;

            const double deactCount = sumRect01d(ii, x0, y0, x1, y1);
            const double fracDeact  = deactCount / (double)rectPix;

            // Fractional rule (Brittle ANY-pixel fixed) -> robust fraction rule
            if (fracDeact >= kTauDeactivate) continue;  // drop quad

            // 3D corners
            const cv::Vec3d A(X(qy,   qx),   Y(qy,   qx),   Z(qy,   qx));
            const cv::Vec3d B(X(qy,   qx+1), Y(qy,   qx+1), Z(qy,   qx+1));
            const cv::Vec3d C(X(qy+1, qx),   Y(qy+1, qx),   Z(qy+1, qx));
            const cv::Vec3d D(X(qy+1, qx+1), Y(qy+1, qx+1), Z(qy+1, qx+1));
            if (!isFinite3(A) || !isFinite3(B) || !isFinite3(C) || !isFinite3(D))
                continue;

            if (kBackfaceCullFolds) {
                // Count only front-facing triangles vs. global refN (C4 mitigation)
                total += tri_area3D_culled(A, B, D, refN, kCullDotEps);
                total += tri_area3D_culled(A, D, C, refN, kCullDotEps);
            } else {
                // No culling: fixed diagonal (deterministic) is fine for area
                total += tri_area3D(A, B, D) + tri_area3D(A, D, C);
            }
        }
    }

    return total;
}

} // namespace

namespace
{
constexpr float kAxisRotationDegreesPerScenePixel = 0.25f;
constexpr float kEpsilon = 1e-6f;
constexpr float kDegToRad = static_cast<float>(CV_PI / 180.0);
constexpr int kAxisAlignedRotationApplyDelayMs = 25;

int axisAlignedRotationCacheKey(float degrees)
{
    int key = static_cast<int>(std::lround(degrees));
    key %= 360;
    if (key < 0) {
        key += 360;
    }
    return key;
}

cv::Vec3f rotateAroundZ(const cv::Vec3f& v, float radians)
{
    const float c = std::cos(radians);
    const float s = std::sin(radians);
    return {
        v[0] * c - v[1] * s,
        v[0] * s + v[1] * c,
        v[2]
    };
}

cv::Vec3f projectVectorOntoPlane(const cv::Vec3f& v, const cv::Vec3f& normal)
{
    const float dot = v.dot(normal);
    return v - normal * dot;
}

cv::Vec3f normalizeOrZero(const cv::Vec3f& v)
{
    const float magnitude = cv::norm(v);
    if (magnitude <= kEpsilon) {
        return cv::Vec3f(0.0f, 0.0f, 0.0f);
    }
    return v * (1.0f / magnitude);
}

cv::Vec3f crossProduct(const cv::Vec3f& a, const cv::Vec3f& b)
{
    return cv::Vec3f(
        a[1] * b[2] - a[2] * b[1],
        a[2] * b[0] - a[0] * b[2],
        a[0] * b[1] - a[1] * b[0]);
}

float signedAngleBetween(const cv::Vec3f& from, const cv::Vec3f& to, const cv::Vec3f& axis)
{
    cv::Vec3f fromNorm = normalizeOrZero(from);
    cv::Vec3f toNorm = normalizeOrZero(to);
    if (cv::norm(fromNorm) <= kEpsilon || cv::norm(toNorm) <= kEpsilon) {
        return 0.0f;
    }

    float dot = fromNorm.dot(toNorm);
    dot = std::clamp(dot, -1.0f, 1.0f);
    cv::Vec3f cross = crossProduct(fromNorm, toNorm);
    float angle = std::atan2(cv::norm(cross), dot);
    float sign = cross.dot(axis) >= 0.0f ? 1.0f : -1.0f;
    return angle * sign;
}

void ensureDockWidgetFeatures(QDockWidget* dock)
{
    if (!dock) {
        return;
    }

    auto features = dock->features();
    features |= QDockWidget::DockWidgetMovable;
    features |= QDockWidget::DockWidgetFloatable;
    features |= QDockWidget::DockWidgetClosable;
    dock->setFeatures(features);
}

QString normalGridDirectoryForVolumePkg(const std::shared_ptr<VolumePkg>& pkg,
                                        QString* checkedPath)
{
    if (checkedPath) {
        *checkedPath = QString();
    }

    if (!pkg) {
        qCInfo(lcSegGrowth) << "Normal grid lookup skipped (no volume package loaded)";
        return QString();
    }

    std::filesystem::path rootPath(pkg->getVolpkgDirectory());
    if (rootPath.empty()) {
        qCInfo(lcSegGrowth) << "Normal grid lookup skipped (volume package path empty)";
        return QString();
    }

    const std::filesystem::path candidate = rootPath / "normal_grids";
    const QString candidateStr = QString::fromStdString(candidate.string());
    if (checkedPath) {
        *checkedPath = candidateStr;
    }

    if (std::filesystem::exists(candidate) && std::filesystem::is_directory(candidate)) {
        qCInfo(lcSegGrowth) << "Normal grid lookup at" << candidateStr << ": found";
        return candidateStr;
    }

    qCInfo(lcSegGrowth) << "Normal grid lookup at" << candidateStr << ": missing";
    return QString();
}

} // namespace

// Dark mode detection - works on all Qt 6.x versions
static bool isDarkMode() {
#if QT_VERSION >= QT_VERSION_CHECK(6, 5, 0)
    if (QGuiApplication::styleHints()->colorScheme() == Qt::ColorScheme::Dark)
        return true;
#endif
    // Fallback: check system palette brightness
    const auto windowColor = QGuiApplication::palette().color(QPalette::Window);
    return windowColor.lightness() < 128;
}

// Apply a consistent dark palette application-wide
static void applyDarkPalette() {
    QPalette p;
    p.setColor(QPalette::Window, QColor(53, 53, 53));
    p.setColor(QPalette::WindowText, Qt::white);
    p.setColor(QPalette::Base, QColor(42, 42, 42));
    p.setColor(QPalette::AlternateBase, QColor(66, 66, 66));
    p.setColor(QPalette::ToolTipBase, QColor(53, 53, 53));
    p.setColor(QPalette::ToolTipText, Qt::white);
    p.setColor(QPalette::Text, Qt::white);
    p.setColor(QPalette::Button, QColor(53, 53, 53));
    p.setColor(QPalette::ButtonText, Qt::white);
    p.setColor(QPalette::BrightText, Qt::red);
    p.setColor(QPalette::Link, QColor(42, 130, 218));
    p.setColor(QPalette::Highlight, QColor(42, 130, 218));
    p.setColor(QPalette::HighlightedText, Qt::black);
    p.setColor(QPalette::Disabled, QPalette::Text, QColor(127, 127, 127));
    p.setColor(QPalette::Disabled, QPalette::ButtonText, QColor(127, 127, 127));
    QApplication::setPalette(p);
}

// Constructor
CWindow::CWindow() :
    fVpkg(nullptr),
    _cmdRunner(nullptr),
    _seedingWidget(nullptr),
    _drawingWidget(nullptr),
    _point_collection_widget(nullptr),
    _inotifyFd(-1),
    _inotifyNotifier(nullptr)
{
    // Initialize periodic timer for inotify events
    _inotifyProcessTimer = new QTimer(this);
    connect(_inotifyProcessTimer, &QTimer::timeout, this, &CWindow::processPendingInotifyEvents);

    // Initialize timer for debounced window state saving (500ms delay)
    _windowStateSaveTimer = new QTimer(this);
    _windowStateSaveTimer->setSingleShot(true);
    _windowStateSaveTimer->setInterval(500);
    connect(_windowStateSaveTimer, &QTimer::timeout, this, &CWindow::saveWindowState);

    _point_collection = new VCCollection(this);
    const QSettings settings(vc3d::settingsFilePath(), QSettings::IniFormat);
    _mirrorCursorToSegmentation = settings.value(vc3d::settings::viewer::MIRROR_CURSOR_TO_SEGMENTATION,
                                                  vc3d::settings::viewer::MIRROR_CURSOR_TO_SEGMENTATION_DEFAULT).toBool();
    setWindowIcon(QPixmap(":/images/logo.png"));
    ui.setupUi(this);
    // setAttribute(Qt::WA_DeleteOnClose);

    chunk_cache = new ChunkCache<uint8_t>(CHUNK_CACHE_SIZE_GB*1024ULL*1024ULL*1024ULL);
    std::cout << "chunk cache size is " << CHUNK_CACHE_SIZE_GB << " gigabytes " << std::endl;

    _surf_col = new CSurfaceCollection();

    //_surf_col->setSurface("manual plane", new PlaneSurface({2000,2000,2000},{1,1,1}));
    _surf_col->setSurface("xy plane", std::make_shared<PlaneSurface>(cv::Vec3f{2000,2000,2000}, cv::Vec3f{0,0,1}));
    _surf_col->setSurface("xz plane", std::make_shared<PlaneSurface>(cv::Vec3f{2000,2000,2000}, cv::Vec3f{0,1,0}));
    _surf_col->setSurface("yz plane", std::make_shared<PlaneSurface>(cv::Vec3f{2000,2000,2000}, cv::Vec3f{1,0,0}));

    connect(_surf_col, &CSurfaceCollection::sendPOIChanged, this, &CWindow::onFocusPOIChanged);
    connect(_surf_col, &CSurfaceCollection::sendSurfaceWillBeDeleted, this, &CWindow::onSurfaceWillBeDeleted);

    _viewerManager = std::make_unique<ViewerManager>(_surf_col, _point_collection, chunk_cache, this);
    _viewerManager->setSegmentationCursorMirroring(_mirrorCursorToSegmentation);
    connect(_viewerManager.get(), &ViewerManager::viewerCreated, this, [this](CVolumeViewer* viewer) {
        configureViewerConnections(viewer);
    });

    // Slice step size label in status bar
    _sliceStepLabel = new QLabel(this);
    _sliceStepLabel->setContentsMargins(4, 0, 4, 0);
    int initialStepSize = _viewerManager->sliceStepSize();
    _sliceStepLabel->setText(tr("Step: %1").arg(initialStepSize));
    _sliceStepLabel->setToolTip(tr("Slice step size: use Shift+G / Shift+H to adjust"));
    statusBar()->addPermanentWidget(_sliceStepLabel);

    _pointsOverlay = std::make_unique<PointsOverlayController>(_point_collection, this);
    _viewerManager->setPointsOverlay(_pointsOverlay.get());

    _pathsOverlay = std::make_unique<PathsOverlayController>(this);
    _viewerManager->setPathsOverlay(_pathsOverlay.get());

    _bboxOverlay = std::make_unique<BBoxOverlayController>(this);
    _viewerManager->setBBoxOverlay(_bboxOverlay.get());

    _vectorOverlay = std::make_unique<VectorOverlayController>(_surf_col, this);
    _viewerManager->setVectorOverlay(_vectorOverlay.get());

    _planeSlicingOverlay = std::make_unique<PlaneSlicingOverlayController>(_surf_col, this);
    _planeSlicingOverlay->bindToViewerManager(_viewerManager.get());
    _planeSlicingOverlay->setRotationSetter([this](const std::string& planeName, float degrees) {
        setAxisAlignedRotationDegrees(planeName, degrees);
        scheduleAxisAlignedOrientationUpdate();
    });
    _planeSlicingOverlay->setRotationFinishedCallback([this]() {
        flushAxisAlignedOrientationUpdate();
    });
    _planeSlicingOverlay->setAxisAlignedEnabled(_useAxisAlignedSlices);

    _axisAlignedRotationTimer = new QTimer(this);
    _axisAlignedRotationTimer->setSingleShot(true);
    _axisAlignedRotationTimer->setInterval(kAxisAlignedRotationApplyDelayMs);
    connect(_axisAlignedRotationTimer, &QTimer::timeout,
            this, &CWindow::processAxisAlignedOrientationUpdate);

    _volumeOverlay = std::make_unique<VolumeOverlayController>(_viewerManager.get(), this);
    connect(_volumeOverlay.get(), &VolumeOverlayController::requestStatusMessage, this,
            [this](const QString& message, int timeout) {
                if (statusBar()) {
                    statusBar()->showMessage(message, timeout);
                }
            });
    _viewerManager->setVolumeOverlay(_volumeOverlay.get());

    // create UI widgets
    CreateWidgets();

    // create menus/actions controller
    _menuController = std::make_unique<MenuActionController>(this);
    _menuController->populateMenus(menuBar());

    if (isDarkMode()) {
        applyDarkPalette();
        const auto style = "QMenuBar { background: qlineargradient( x0:0 y0:0, x1:1 y1:0, stop:0 rgb(55, 80, 170), stop:0.8 rgb(225, 90, 80), stop:1 rgb(225, 150, 0)); }"
            "QMenuBar::item { background: transparent; }"
            "QMenuBar::item:selected { background: rgb(235, 180, 30); }"
            "QWidget#dockWidgetVolumesContent { background: rgb(55, 55, 55); }"
            "QWidget#dockWidgetSegmentationContent { background: rgb(55, 55, 55); }"
            "QWidget#dockWidgetAnnotationsContent { background: rgb(55, 55, 55); }"
            "QDockWidget::title { padding-top: 6px; background: rgb(60, 60, 75); }"
            "QTabBar::tab { background: rgb(60, 60, 75); }"
            "QWidget#tabSegment { background: rgb(55, 55, 55); }";
        setStyleSheet(style);
    } else {
        const auto style = "QMenuBar { background: qlineargradient( x0:0 y0:0, x1:1 y1:0, stop:0 rgb(85, 110, 200), stop:0.8 rgb(255, 120, 110), stop:1 rgb(255, 180, 30)); }"
            "QMenuBar::item { background: transparent; }"
            "QMenuBar::item:selected { background: rgb(255, 200, 50); }"
            "QWidget#dockWidgetVolumesContent { background: rgb(245, 245, 255); }"
            "QWidget#dockWidgetSegmentationContent { background: rgb(245, 245, 255); }"
            "QWidget#dockWidgetAnnotationsContent { background: rgb(245, 245, 255); }"
            "QDockWidget::title { padding-top: 6px; background: rgb(205, 210, 240); }"
            "QTabBar::tab { background: rgb(205, 210, 240); }"
            "QWidget#tabSegment { background: rgb(245, 245, 255); }"
            "QRadioButton:disabled { color: gray; }";
        setStyleSheet(style);
    }

    // Restore geometry / sizes
    const QSettings geometry(vc3d::settingsFilePath(), QSettings::IniFormat);
    const QByteArray savedGeometry = geometry.value(vc3d::settings::window::GEOMETRY).toByteArray();
    if (!savedGeometry.isEmpty()) {
        restoreGeometry(savedGeometry);
    }
    const QByteArray savedState = geometry.value(vc3d::settings::window::STATE).toByteArray();
    if (!savedState.isEmpty()) {
        restoreState(savedState);
    } else {
        // No saved state - set sensible default sizes for dock widgets
        // The Volume Package dock (left side) should have a reasonable width and height
        resizeDocks({ui.dockWidgetVolumes}, {300}, Qt::Horizontal);
        resizeDocks({ui.dockWidgetVolumes}, {400}, Qt::Vertical);
    }

    for (QDockWidget* dock : { ui.dockWidgetSegmentation,
                               ui.dockWidgetDistanceTransform,
                               ui.dockWidgetDrawing,
                               ui.dockWidgetComposite,
                               ui.dockWidgetPostprocessing,
                               ui.dockWidgetVolumes,
                               ui.dockWidgetView,
                               ui.dockWidgetOverlay,
                               ui.dockWidgetRenderSettings  }) {
        ensureDockWidgetFeatures(dock);
        // Connect dock widget signals to trigger state saving
        connect(dock, &QDockWidget::topLevelChanged, this, &CWindow::scheduleWindowStateSave);
        connect(dock, &QDockWidget::dockLocationChanged, this, &CWindow::scheduleWindowStateSave);
    }
    ensureDockWidgetFeatures(_point_collection_widget);
    connect(_point_collection_widget, &QDockWidget::topLevelChanged, this, &CWindow::scheduleWindowStateSave);
    connect(_point_collection_widget, &QDockWidget::dockLocationChanged, this, &CWindow::scheduleWindowStateSave);

    const QSize minWindowSize(960, 640);
    setMinimumSize(minWindowSize);
    if (width() < minWindowSize.width() || height() < minWindowSize.height()) {
        resize(std::max(width(), minWindowSize.width()),
               std::max(height(), minWindowSize.height()));
    }

    // If enabled, auto open the last used volpkg
    if (settings.value(vc3d::settings::volpkg::AUTO_OPEN, vc3d::settings::volpkg::AUTO_OPEN_DEFAULT).toInt() != 0) {

        QStringList files = settings.value(vc3d::settings::volpkg::RECENT).toStringList();

        if (!files.empty() && !files.at(0).isEmpty()) {
            if (_menuController) {
                _menuController->openVolpkgAt(files[0]);
            }
        }
    }

    // Create application-wide keyboard shortcuts
    fDrawingModeShortcut = new QShortcut(QKeySequence("Ctrl+Shift+D"), this);
    fDrawingModeShortcut->setContext(Qt::ApplicationShortcut);
    connect(fDrawingModeShortcut, &QShortcut::activated, [this]() {
        if (_drawingWidget) {
            _drawingWidget->toggleDrawingMode();
        }
    });

    fCompositeViewShortcut = new QShortcut(QKeySequence("C"), this);
    fCompositeViewShortcut->setContext(Qt::ApplicationShortcut);
    connect(fCompositeViewShortcut, &QShortcut::activated, [this]() {
        if (!_viewerManager) {
            return;
        }
        _viewerManager->forEachViewer([](CVolumeViewer* viewer) {
            if (viewer && viewer->surfName() == "segmentation") {
                viewer->setCompositeEnabled(!viewer->isCompositeEnabled());
            }
        });
    });

    // Toggle direction hints overlay (Ctrl+T)
    fDirectionHintsShortcut = new QShortcut(QKeySequence("Ctrl+T"), this);
    fDirectionHintsShortcut->setContext(Qt::ApplicationShortcut);
    connect(fDirectionHintsShortcut, &QShortcut::activated, [this]() {
        using namespace vc3d::settings;
        QSettings settings(vc3d::settingsFilePath(), QSettings::IniFormat);
        bool current = settings.value(viewer::SHOW_DIRECTION_HINTS, viewer::SHOW_DIRECTION_HINTS_DEFAULT).toBool();
        bool next = !current;
        settings.setValue(viewer::SHOW_DIRECTION_HINTS, next ? "1" : "0");
        if (_viewerManager) {
            _viewerManager->forEachViewer([next](CVolumeViewer* viewer) {
                if (viewer) {
                    viewer->setShowDirectionHints(next);
                }
            });
        }
    });

    fAxisAlignedSlicesShortcut = new QShortcut(QKeySequence("Ctrl+J"), this);
    fAxisAlignedSlicesShortcut->setContext(Qt::ApplicationShortcut);
    connect(fAxisAlignedSlicesShortcut, &QShortcut::activated, [this]() {
        if (chkAxisAlignedSlices) {
            chkAxisAlignedSlices->toggle();
        }
    });

<<<<<<< HEAD
    // Z-step shortcuts (Ctrl+Up/Down for single-step Z navigation)
    fZStepUpShortcut = new QShortcut(QKeySequence("Ctrl+Up"), this);
    fZStepUpShortcut->setContext(Qt::ApplicationShortcut);
    connect(fZStepUpShortcut, &QShortcut::activated, [this]() {
        if (!_viewerManager) {
            return;
        }
        _viewerManager->forEachViewer([](CVolumeViewer* viewer) {
            if (viewer) {
                viewer->onZoom(1, QPointF(0, 0), Qt::ShiftModifier);
            }
        });
    });

    fZStepDownShortcut = new QShortcut(QKeySequence("Ctrl+Down"), this);
    fZStepDownShortcut->setContext(Qt::ApplicationShortcut);
    connect(fZStepDownShortcut, &QShortcut::activated, [this]() {
        if (!_viewerManager) {
            return;
        }
        _viewerManager->forEachViewer([](CVolumeViewer* viewer) {
            if (viewer) {
                viewer->onZoom(-1, QPointF(0, 0), Qt::ShiftModifier);
            }
        });
    });

    // Zoom shortcuts (Ctrl+Shift+Up/Down for 0.25x zoom steps)
    fZoomInShortcut = new QShortcut(QKeySequence("Ctrl+Shift+Up"), this);
    fZoomInShortcut->setContext(Qt::ApplicationShortcut);
    connect(fZoomInShortcut, &QShortcut::activated, [this]() {
        if (!_viewerManager) {
            return;
        }
        _viewerManager->forEachViewer([](CVolumeViewer* viewer) {
            if (viewer) {
                viewer->adjustZoomByIncrement(0.25f);
            }
        });
    });

    fZoomOutShortcut = new QShortcut(QKeySequence("Ctrl+Shift+Down"), this);
    fZoomOutShortcut->setContext(Qt::ApplicationShortcut);
    connect(fZoomOutShortcut, &QShortcut::activated, [this]() {
        if (!_viewerManager) {
            return;
        }
        _viewerManager->forEachViewer([](CVolumeViewer* viewer) {
            if (viewer) {
                viewer->adjustZoomByIncrement(-0.25f);
            }
        });
    });

    // Reset view shortcut (Ctrl+0 to fit surface in view)
    fResetViewShortcut = new QShortcut(QKeySequence("Ctrl+0"), this);
=======
    // Zoom shortcuts (Shift+= for zoom in, Shift+- for zoom out)
    // Use 15% steps for smooth, proportional zooming - only affects active viewer
    constexpr float ZOOM_FACTOR = 1.15f;
    fZoomInShortcut = new QShortcut(QKeySequence("Shift+="), this);
    fZoomInShortcut->setContext(Qt::ApplicationShortcut);
    connect(fZoomInShortcut, &QShortcut::activated, [this]() {
        if (!mdiArea) return;
        if (auto* subWindow = mdiArea->activeSubWindow()) {
            if (auto* viewer = qobject_cast<CVolumeViewer*>(subWindow->widget())) {
                viewer->adjustZoomByFactor(ZOOM_FACTOR);
            }
        }
    });

    fZoomOutShortcut = new QShortcut(QKeySequence("Shift+-"), this);
    fZoomOutShortcut->setContext(Qt::ApplicationShortcut);
    connect(fZoomOutShortcut, &QShortcut::activated, [this]() {
        if (!mdiArea) return;
        if (auto* subWindow = mdiArea->activeSubWindow()) {
            if (auto* viewer = qobject_cast<CVolumeViewer*>(subWindow->widget())) {
                viewer->adjustZoomByFactor(1.0f / ZOOM_FACTOR);
            }
        }
    });

    // Reset view shortcut (m to fit surface in view and reset all offsets)
    fResetViewShortcut = new QShortcut(QKeySequence("m"), this);
>>>>>>> e6b8aee4
    fResetViewShortcut->setContext(Qt::ApplicationShortcut);
    connect(fResetViewShortcut, &QShortcut::activated, [this]() {
        if (!_viewerManager) {
            return;
        }
        _viewerManager->forEachViewer([](CVolumeViewer* viewer) {
            if (viewer) {
<<<<<<< HEAD
=======
                viewer->resetSurfaceOffsets();
>>>>>>> e6b8aee4
                viewer->fitSurfaceInView();
                viewer->renderVisible(true);
            }
        });
    });

<<<<<<< HEAD
    // Plane rotation shortcuts
    // Alt+Arrow keys for pitch/yaw, Alt+,/. for roll (5 degree increments)
    constexpr float kRotationStep = 5.0f;

    fPlanePitchUpShortcut = new QShortcut(QKeySequence("Alt+Up"), this);
    fPlanePitchUpShortcut->setContext(Qt::ApplicationShortcut);
    connect(fPlanePitchUpShortcut, &QShortcut::activated, [this]() {
        std::string plane = focusedPlaneName();
        if (!plane.empty()) {
            adjustPlaneRotation(plane, 5.0f, 0, 0);  // pitch up
        }
    });

    fPlanePitchDownShortcut = new QShortcut(QKeySequence("Alt+Down"), this);
    fPlanePitchDownShortcut->setContext(Qt::ApplicationShortcut);
    connect(fPlanePitchDownShortcut, &QShortcut::activated, [this]() {
        std::string plane = focusedPlaneName();
        if (!plane.empty()) {
            adjustPlaneRotation(plane, -5.0f, 0, 0);  // pitch down
        }
    });

    fPlaneYawLeftShortcut = new QShortcut(QKeySequence("Alt+Left"), this);
    fPlaneYawLeftShortcut->setContext(Qt::ApplicationShortcut);
    connect(fPlaneYawLeftShortcut, &QShortcut::activated, [this]() {
        std::string plane = focusedPlaneName();
        if (!plane.empty()) {
            adjustPlaneRotation(plane, 0, -5.0f, 0);  // yaw left
        }
    });

    fPlaneYawRightShortcut = new QShortcut(QKeySequence("Alt+Right"), this);
    fPlaneYawRightShortcut->setContext(Qt::ApplicationShortcut);
    connect(fPlaneYawRightShortcut, &QShortcut::activated, [this]() {
        std::string plane = focusedPlaneName();
        if (!plane.empty()) {
            adjustPlaneRotation(plane, 0, 5.0f, 0);  // yaw right
        }
    });

    fPlaneRollCWShortcut = new QShortcut(QKeySequence("Alt+."), this);
    fPlaneRollCWShortcut->setContext(Qt::ApplicationShortcut);
    connect(fPlaneRollCWShortcut, &QShortcut::activated, [this]() {
        std::string plane = focusedPlaneName();
        if (!plane.empty()) {
            adjustPlaneRotation(plane, 0, 0, 5.0f);  // roll clockwise
        }
    });

    fPlaneRollCCWShortcut = new QShortcut(QKeySequence("Alt+,"), this);
    fPlaneRollCCWShortcut->setContext(Qt::ApplicationShortcut);
    connect(fPlaneRollCCWShortcut, &QShortcut::activated, [this]() {
        std::string plane = focusedPlaneName();
        if (!plane.empty()) {
            adjustPlaneRotation(plane, 0, 0, -5.0f);  // roll counter-clockwise
        }
=======
    // Z offset: Ctrl+. = +Z (further/deeper), Ctrl+, = -Z (closer)
    fWorldOffsetZPosShortcut = new QShortcut(QKeySequence("Ctrl+."), this);
    fWorldOffsetZPosShortcut->setContext(Qt::ApplicationShortcut);
    connect(fWorldOffsetZPosShortcut, &QShortcut::activated, [this]() {
        if (!_viewerManager) return;
        _viewerManager->forEachViewer([](CVolumeViewer* viewer) {
            if (viewer) viewer->adjustSurfaceOffset(1.0f);
        });
    });

    fWorldOffsetZNegShortcut = new QShortcut(QKeySequence("Ctrl+,"), this);
    fWorldOffsetZNegShortcut->setContext(Qt::ApplicationShortcut);
    connect(fWorldOffsetZNegShortcut, &QShortcut::activated, [this]() {
        if (!_viewerManager) return;
        _viewerManager->forEachViewer([](CVolumeViewer* viewer) {
            if (viewer) viewer->adjustSurfaceOffset(-1.0f);
        });
>>>>>>> e6b8aee4
    });

    connect(_surfacePanel.get(), &SurfacePanelController::moveToPathsRequested, this, &CWindow::onMoveSegmentToPaths);
}

// Destructor
CWindow::~CWindow()
{

    if (_inotifyProcessTimer) {
        _inotifyProcessTimer->stop();
        delete _inotifyProcessTimer;
    }

    stopWatchingWithInotify();
    setStatusBar(nullptr);

    CloseVolume();
    delete chunk_cache;
    delete _surf_col;
    delete _point_collection;
}

CVolumeViewer *CWindow::newConnectedCVolumeViewer(std::string surfaceName, QString title, QMdiArea *mdiArea)
{
    if (!_viewerManager) {
        return nullptr;
    }

    CVolumeViewer* viewer = _viewerManager->createViewer(surfaceName, title, mdiArea);
    if (!viewer) {
        return nullptr;
    }

    return viewer;
}

void CWindow::configureViewerConnections(CVolumeViewer* viewer)
{
    if (!viewer) {
        return;
    }

    connect(this, &CWindow::sendVolumeChanged, viewer, &CVolumeViewer::OnVolumeChanged, Qt::UniqueConnection);
    connect(this, &CWindow::sendVolumeClosing, viewer, &CVolumeViewer::onVolumeClosing, Qt::UniqueConnection);
    connect(viewer, &CVolumeViewer::sendVolumeClicked, this, &CWindow::onVolumeClicked, Qt::UniqueConnection);

    if (viewer->fGraphicsView) {
        connect(viewer->fGraphicsView, &CVolumeViewerView::sendMousePress,
                viewer, &CVolumeViewer::onMousePress, Qt::UniqueConnection);
        connect(viewer->fGraphicsView, &CVolumeViewerView::sendMouseMove,
                viewer, &CVolumeViewer::onMouseMove, Qt::UniqueConnection);
        connect(viewer->fGraphicsView, &CVolumeViewerView::sendMouseRelease,
                viewer, &CVolumeViewer::onMouseRelease, Qt::UniqueConnection);
    }

    if (_drawingWidget && !viewer->property("vc_drawing_bound").toBool()) {
        connect(_drawingWidget, &DrawingWidget::sendPathsChanged,
                viewer, &CVolumeViewer::onPathsChanged, Qt::UniqueConnection);
        connect(viewer, &CVolumeViewer::sendMousePressVolume,
                _drawingWidget, &DrawingWidget::onMousePress, Qt::UniqueConnection);
        connect(viewer, &CVolumeViewer::sendMouseMoveVolume,
                _drawingWidget, &DrawingWidget::onMouseMove, Qt::UniqueConnection);
        connect(viewer, &CVolumeViewer::sendMouseReleaseVolume,
                _drawingWidget, &DrawingWidget::onMouseRelease, Qt::UniqueConnection);
        connect(viewer, &CVolumeViewer::sendZSliceChanged,
                _drawingWidget, &DrawingWidget::updateCurrentZSlice, Qt::UniqueConnection);
    connect(_drawingWidget, &DrawingWidget::sendDrawingModeActive,
            this, [this, viewer](bool active) {
                viewer->onDrawingModeActive(active,
                    _drawingWidget->getBrushSize(),
                    _drawingWidget->getBrushShape() == PathBrushShape::Square);
            });
        viewer->setProperty("vc_drawing_bound", true);
    }

    if (_seedingWidget && !viewer->property("vc_seeding_bound").toBool()) {
        connect(_seedingWidget, &SeedingWidget::sendPathsChanged,
                viewer, &CVolumeViewer::onPathsChanged, Qt::UniqueConnection);
        connect(viewer, &CVolumeViewer::sendMousePressVolume,
                _seedingWidget, &SeedingWidget::onMousePress, Qt::UniqueConnection);
        connect(viewer, &CVolumeViewer::sendMouseMoveVolume,
                _seedingWidget, &SeedingWidget::onMouseMove, Qt::UniqueConnection);
        connect(viewer, &CVolumeViewer::sendMouseReleaseVolume,
                _seedingWidget, &SeedingWidget::onMouseRelease, Qt::UniqueConnection);
        connect(viewer, &CVolumeViewer::sendZSliceChanged,
                _seedingWidget, &SeedingWidget::updateCurrentZSlice, Qt::UniqueConnection);
        viewer->setProperty("vc_seeding_bound", true);
    }

    if (_segmentationModule) {
        _segmentationModule->attachViewer(viewer);
    }

    if (_point_collection_widget && !viewer->property("vc_points_bound").toBool()) {
        connect(_point_collection_widget, &CPointCollectionWidget::collectionSelected,
                viewer, &CVolumeViewer::onCollectionSelected, Qt::UniqueConnection);
        connect(viewer, &CVolumeViewer::sendCollectionSelected,
                _point_collection_widget, &CPointCollectionWidget::selectCollection, Qt::UniqueConnection);
        connect(_point_collection_widget, &CPointCollectionWidget::pointSelected,
                viewer, &CVolumeViewer::onPointSelected, Qt::UniqueConnection);
        connect(viewer, &CVolumeViewer::pointSelected,
                _point_collection_widget, &CPointCollectionWidget::selectPoint, Qt::UniqueConnection);
        connect(viewer, &CVolumeViewer::pointClicked,
                _point_collection_widget, &CPointCollectionWidget::selectPoint, Qt::UniqueConnection);
        viewer->setProperty("vc_points_bound", true);
    }

    const std::string& surfName = viewer->surfName();
    if ((surfName == "seg xz" || surfName == "seg yz") && !viewer->property("vc_axisaligned_bound").toBool()) {
        if (viewer->fGraphicsView) {
            viewer->fGraphicsView->setMiddleButtonPanEnabled(!_useAxisAlignedSlices);
        }

        connect(viewer, &CVolumeViewer::sendMousePressVolume,
                this, [this, viewer](cv::Vec3f volLoc, cv::Vec3f /*normal*/, Qt::MouseButton button, Qt::KeyboardModifiers modifiers) {
                    onAxisAlignedSliceMousePress(viewer, volLoc, button, modifiers);
                });

        connect(viewer, &CVolumeViewer::sendMouseMoveVolume,
                this, [this, viewer](cv::Vec3f volLoc, Qt::MouseButtons buttons, Qt::KeyboardModifiers modifiers) {
                    onAxisAlignedSliceMouseMove(viewer, volLoc, buttons, modifiers);
                });

        connect(viewer, &CVolumeViewer::sendMouseReleaseVolume,
                this, [this, viewer](cv::Vec3f /*volLoc*/, Qt::MouseButton button, Qt::KeyboardModifiers modifiers) {
                    onAxisAlignedSliceMouseRelease(viewer, button, modifiers);
                });

        viewer->setProperty("vc_axisaligned_bound", true);
    }
}

CVolumeViewer* CWindow::segmentationViewer() const
{
    if (!_viewerManager) {
        return nullptr;
    }
    for (auto* viewer : _viewerManager->viewers()) {
        if (viewer && viewer->surfName() == "segmentation") {
            return viewer;
        }
    }
    return nullptr;
}

void CWindow::clearSurfaceSelection()
{
    _surf_weak.reset();
    _surfID.clear();

    if (_surfacePanel) {
        _surfacePanel->resetTagUi();
    }

    if (auto* viewer = segmentationViewer()) {
        viewer->setWindowTitle(tr("Surface"));
    }

    if (treeWidgetSurfaces) {
        treeWidgetSurfaces->clearSelection();
    }
}

void CWindow::setVolume(std::shared_ptr<Volume> newvol)
{
    const bool hadVolume = static_cast<bool>(currentVolume);
    auto previousVolume = currentVolume;
    POI* existingFocusPoi = _surf_col ? _surf_col->poi("focus") : nullptr;
    currentVolume = newvol;

    if (previousVolume != newvol) {
        _focusHistory.clear();
        _focusHistoryIndex = -1;
        _navigatingFocusHistory = false;
    }

    // Find the volume ID for the current volume
    currentVolumeId.clear();
    if (fVpkg && currentVolume) {
        for (const auto& id : fVpkg->volumeIDs()) {
            if (fVpkg->volume(id) == currentVolume) {
                currentVolumeId = id;
                break;
            }
        }
    }

    const bool growthVolumeValid = fVpkg && !_segmentationGrowthVolumeId.empty() &&
                                   fVpkg->hasVolume(_segmentationGrowthVolumeId);
    if (!growthVolumeValid) {
        _segmentationGrowthVolumeId = currentVolumeId;
        if (_segmentationWidget) {
            _segmentationWidget->setActiveVolume(QString::fromStdString(currentVolumeId));
        }
    }

    updateNormalGridAvailability();

    sendVolumeChanged(currentVolume, currentVolumeId);

    if (currentVolume && _surf_col) {
        auto [w, h, d] = currentVolume->shape();

        POI* poi = existingFocusPoi;
        const bool createdPoi = (poi == nullptr);
        if (!poi) {
            poi = new POI;
            poi->n = cv::Vec3f(0, 0, 1);
        }

        const auto clampCoord = [](float value, int maxDim) {
            if (maxDim <= 0) {
                return 0.0f;
            }
            const float maxValue = static_cast<float>(maxDim - 1);
            return std::clamp(value, 0.0f, maxValue);
        };

        if (createdPoi || !hadVolume) {
            poi->p = cv::Vec3f(w / 2.0f, h / 2.0f, d / 2.0f);
        } else {
            poi->p[0] = clampCoord(poi->p[0], w);
            poi->p[1] = clampCoord(poi->p[1], h);
            poi->p[2] = clampCoord(poi->p[2], d);
        }

        _surf_col->setPOI("focus", poi);
    }

    onManualPlaneChanged();
    applySlicePlaneOrientation(_surf_col ? _surf_col->surface("segmentation").get() : nullptr);
}

void CWindow::updateNormalGridAvailability()
{
    QString checkedPath;
    const QString path = normalGridDirectoryForVolumePkg(fVpkg, &checkedPath);
    const bool available = !path.isEmpty();

    _normalGridAvailable = available;
    _normalGridPath = path;

    if (_segmentationWidget) {
        _segmentationWidget->setNormalGridAvailable(_normalGridAvailable);
        QString hint;
        if (_normalGridAvailable) {
            hint = tr("Normal grids directory: %1").arg(_normalGridPath);
        } else if (!checkedPath.isEmpty()) {
            hint = tr("Checked: %1").arg(checkedPath);
        } else {
            hint = tr("No volume package loaded.");
        }
        _segmentationWidget->setNormalGridPathHint(hint);
    }
}

void CWindow::toggleVolumeOverlayVisibility()
{
    if (_volumeOverlay) {
        _volumeOverlay->toggleVisibility();
    }
}

void CWindow::recordFocusHistory(const POI& poi)
{
    if (_navigatingFocusHistory) {
        return;
    }

    FocusHistoryEntry entry;
    entry.position = poi.p;
    entry.normal = poi.n;
    entry.surfaceId = poi.surfaceId;

    if (_focusHistoryIndex >= 0 &&
        _focusHistoryIndex < static_cast<int>(_focusHistory.size())) {
        const auto& current = _focusHistory[_focusHistoryIndex];
        const float positionDelta = cv::norm(current.position - entry.position);
        const float normalDelta = cv::norm(current.normal - entry.normal);
        if (positionDelta < 1e-4f && normalDelta < 1e-4f && current.surfaceId == entry.surfaceId) {
            return;
        }
    }

    if (_focusHistoryIndex >= 0 &&
        _focusHistoryIndex + 1 < static_cast<int>(_focusHistory.size())) {
        _focusHistory.erase(_focusHistory.begin() + _focusHistoryIndex + 1,
                            _focusHistory.end());
    }

    _focusHistory.push_back(entry);

    if (_focusHistory.size() > 10) {
        _focusHistory.pop_front();
        if (_focusHistoryIndex > 0) {
            --_focusHistoryIndex;
        }
    }

    _focusHistoryIndex = static_cast<int>(_focusHistory.size()) - 1;
}

bool CWindow::stepFocusHistory(int direction)
{
    if (_focusHistory.empty() || direction == 0 || _focusHistoryIndex < 0) {
        return false;
    }

    const int lastIndex = static_cast<int>(_focusHistory.size()) - 1;
    int targetIndex = _focusHistoryIndex + direction;
    targetIndex = std::max(0, std::min(targetIndex, lastIndex));

    if (targetIndex == _focusHistoryIndex) {
        return false;
    }

    _focusHistoryIndex = targetIndex;
    _navigatingFocusHistory = true;
    const auto& entry = _focusHistory[_focusHistoryIndex];
    centerFocusAt(entry.position, entry.normal, entry.surfaceId, false);
    _navigatingFocusHistory = false;
    return true;
}

bool CWindow::centerFocusAt(const cv::Vec3f& position, const cv::Vec3f& normal, const std::string& sourceId, bool addToHistory)
{
    if (!_surf_col) {
        return false;
    }

    POI* focus = _surf_col->poi("focus");
    if (!focus) {
        focus = new POI;
    }

    focus->p = position;
    if (cv::norm(normal) > 0.0) {
        focus->n = normal;
    }
    if (!sourceId.empty()) {
        focus->surfaceId = sourceId;
    } else if (focus->surfaceId.empty()) {
        focus->surfaceId = "segmentation";
    }

    _surf_col->setPOI("focus", focus);

    if (addToHistory) {
        recordFocusHistory(*focus);
    }

    // Get surface for orientation - look up by ID
    Surface* orientationSource = _surf_col->surfaceRaw(focus->surfaceId);
    if (!orientationSource) {
        orientationSource = _surf_col->surfaceRaw("segmentation");
    }
    applySlicePlaneOrientation(orientationSource);

    return true;
}

bool CWindow::centerFocusOnCursor()
{
    if (!_surf_col) {
        return false;
    }

    POI* cursor = _surf_col->poi("cursor");
    if (!cursor) {
        return false;
    }

    return centerFocusAt(cursor->p, cursor->n, cursor->surfaceId, true);
}

void CWindow::setSegmentationCursorMirroring(bool enabled)
{
    if (_mirrorCursorToSegmentation == enabled) {
        return;
    }

    _mirrorCursorToSegmentation = enabled;
    QSettings settings(vc3d::settingsFilePath(), QSettings::IniFormat);
    settings.setValue(vc3d::settings::viewer::MIRROR_CURSOR_TO_SEGMENTATION, enabled ? "1" : "0");

    if (_viewerManager) {
        _viewerManager->setSegmentationCursorMirroring(enabled);
    }

    if (statusBar()) {
        statusBar()->showMessage(enabled ? tr("Mirroring cursor to Surface view enabled")
                                         : tr("Mirroring cursor to Surface view disabled"),
                                  2000);
    }
}

// Create widgets
void CWindow::CreateWidgets(void)
{
    QSettings settings(vc3d::settingsFilePath(), QSettings::IniFormat);

    // add volume viewer
    auto aWidgetLayout = new QVBoxLayout;
    ui.tabSegment->setLayout(aWidgetLayout);

    mdiArea = new QMdiArea(ui.tabSegment);
    aWidgetLayout->addWidget(mdiArea);

    // Ensure the viewer's graphics view gets focus when subwindow is activated
    connect(mdiArea, &QMdiArea::subWindowActivated, [](QMdiSubWindow* subWindow) {
        if (subWindow) {
            if (auto* viewer = qobject_cast<CVolumeViewer*>(subWindow->widget())) {
                viewer->fGraphicsView->setFocus();
            }
        }
    });

    // newConnectedCVolumeViewer("manual plane", tr("Manual Plane"), mdiArea);
    newConnectedCVolumeViewer("seg xz", tr("Segmentation XZ"), mdiArea)->setIntersects({"segmentation"});
    newConnectedCVolumeViewer("seg yz", tr("Segmentation YZ"), mdiArea)->setIntersects({"segmentation"});
    newConnectedCVolumeViewer("xy plane", tr("XY / Slices"), mdiArea)->setIntersects({"segmentation"});
    newConnectedCVolumeViewer("segmentation", tr("Surface"), mdiArea)->setIntersects({"seg xz","seg yz"});
    mdiArea->tileSubWindows();

    treeWidgetSurfaces = ui.treeWidgetSurfaces;
    treeWidgetSurfaces->setSelectionMode(QAbstractItemView::ExtendedSelection);
    btnReloadSurfaces = ui.btnReloadSurfaces;

    SurfacePanelController::UiRefs surfaceUi{
        .treeWidget = treeWidgetSurfaces,
        .reloadButton = btnReloadSurfaces,
    };
    _surfacePanel = std::make_unique<SurfacePanelController>(
        surfaceUi,
        _surf_col,
        _viewerManager.get(),
        [this]() { return segmentationViewer(); },
        std::function<void()>{},
        this);
    if (_segmentationGrower) {
        _segmentationGrower->setSurfacePanel(_surfacePanel.get());
    }
    connect(_surfacePanel.get(), &SurfacePanelController::surfacesLoaded, this, [this]() {
        emit sendSurfacesLoaded();
        // Update surface overlay dropdown when surfaces are loaded
        updateSurfaceOverlayDropdown();
    });
    connect(_surfacePanel.get(), &SurfacePanelController::surfaceSelectionCleared, this, [this]() {
        clearSurfaceSelection();
    });
    connect(_surfacePanel.get(), &SurfacePanelController::filtersApplied, this, [this](int filterCount) {
        UpdateVolpkgLabel(filterCount);
    });
    connect(_surfacePanel.get(), &SurfacePanelController::copySegmentPathRequested,
            this, [this](const QString& segmentId) {
                if (!fVpkg) {
                    return;
                }
                auto surf = fVpkg->getSurface(segmentId.toStdString());
                if (!surf) {
                    return;
                }
                const QString path = QString::fromStdString(surf->path.string());
                QApplication::clipboard()->setText(path);
                statusBar()->showMessage(tr("Copied segment path to clipboard: %1").arg(path), 3000);
            });
    connect(_surfacePanel.get(), &SurfacePanelController::renderSegmentRequested,
            this, [this](const QString& segmentId) {
                onRenderSegment(segmentId.toStdString());
            });
    connect(_surfacePanel.get(), &SurfacePanelController::growSegmentRequested,
            this, [this](const QString& segmentId) {
                onGrowSegmentFromSegment(segmentId.toStdString());
            });
    connect(_surfacePanel.get(), &SurfacePanelController::addOverlapRequested,
            this, [this](const QString& segmentId) {
                onAddOverlap(segmentId.toStdString());
            });
    connect(_surfacePanel.get(), &SurfacePanelController::neighborCopyRequested,
            this, [this](const QString& segmentId, bool copyOut) {
                onNeighborCopyRequested(segmentId, copyOut);
            });
    connect(_surfacePanel.get(), &SurfacePanelController::convertToObjRequested,
            this, [this](const QString& segmentId) {
                onConvertToObj(segmentId.toStdString());
            });
    connect(_surfacePanel.get(), &SurfacePanelController::cropBoundsRequested,
            this, [this](const QString& segmentId) {
                onCropSurfaceToValidRegion(segmentId.toStdString());
            });
    connect(_surfacePanel.get(), &SurfacePanelController::alphaCompRefineRequested,
            this, [this](const QString& segmentId) {
                onAlphaCompRefine(segmentId.toStdString());
            });
    connect(_surfacePanel.get(), &SurfacePanelController::slimFlattenRequested,
            this, [this](const QString& segmentId) {
                onSlimFlatten(segmentId.toStdString());
            });
    connect(_surfacePanel.get(), &SurfacePanelController::abfFlattenRequested,
            this, [this](const QString& segmentId) {
                onABFFlatten(segmentId.toStdString());
            });
    connect(_surfacePanel.get(), &SurfacePanelController::awsUploadRequested,
            this, [this](const QString& segmentId) {
                onAWSUpload(segmentId.toStdString());
            });
    connect(_surfacePanel.get(), &SurfacePanelController::exportTifxyzChunksRequested,
        this, [this](const QString& segmentId) {
            onExportWidthChunks(segmentId.toStdString());
        });

    connect(_surfacePanel.get(), &SurfacePanelController::growSeedsRequested,
            this, [this](const QString& segmentId, bool isExpand, bool isRandomSeed) {
                onGrowSeeds(segmentId.toStdString(), isExpand, isRandomSeed);
            });
    connect(_surfacePanel.get(), &SurfacePanelController::teleaInpaintRequested,
            this, [this]() {
                if (_menuController) {
                    _menuController->triggerTeleaInpaint();
                }
            });
    connect(_surfacePanel.get(), &SurfacePanelController::recalcAreaRequested,
            this, [this](const QStringList& segmentIds) {
                if (segmentIds.isEmpty()) {
                    return;
                }
                std::vector<std::string> ids;
                ids.reserve(segmentIds.size());
                for (const auto& id : segmentIds) {
                    ids.push_back(id.toStdString());
                }
                recalcAreaForSegments(ids);
            });
    connect(_surfacePanel.get(), &SurfacePanelController::statusMessageRequested,
            this, [this](const QString& message, int timeoutMs) {
                statusBar()->showMessage(message, timeoutMs);
            });

    // i recognize that having both a seeding widget and a drawing widget that both handle mouse events and paths is redundant,
    // but i can't find an easy way yet to merge them and maintain the path iteration that the seeding widget currently uses
    // so for now we have both. i suppose i could probably add a 'mode' , but for now i will just hate this section :(

    const auto attachScrollAreaToDock = [](QDockWidget* dock, QWidget* content, const QString& objectName) {
        if (!dock || !content) {
            return;
        }

        auto* container = new QWidget(dock);
        container->setObjectName(objectName);
        auto* layout = new QVBoxLayout(container);
        layout->setContentsMargins(0, 0, 0, 0);
        layout->setSpacing(0);
        layout->addWidget(content);
        layout->addStretch(1);

        auto* scrollArea = new QScrollArea(dock);
        scrollArea->setWidgetResizable(true);
        scrollArea->setHorizontalScrollBarPolicy(Qt::ScrollBarAsNeeded);
        scrollArea->setVerticalScrollBarPolicy(Qt::ScrollBarAsNeeded);
        scrollArea->setWidget(container);

        dock->setWidget(scrollArea);
    };


    // Create Segmentation widget
    _segmentationWidget = new SegmentationWidget();
    _segmentationWidget->setNormalGridAvailable(_normalGridAvailable);
    const QString initialHint = _normalGridAvailable
        ? tr("Normal grids directory: %1").arg(_normalGridPath)
        : tr("No volume package loaded.");
    _segmentationWidget->setNormalGridPathHint(initialHint);
    attachScrollAreaToDock(ui.dockWidgetSegmentation, _segmentationWidget, QStringLiteral("dockWidgetSegmentationContent"));

    _segmentationEdit = std::make_unique<SegmentationEditManager>(this);
    _segmentationEdit->setViewerManager(_viewerManager.get());
    _segmentationOverlay = std::make_unique<SegmentationOverlayController>(_surf_col, this);
    _segmentationOverlay->setEditManager(_segmentationEdit.get());
    _segmentationOverlay->setViewerManager(_viewerManager.get());

    _segmentationModule = std::make_unique<SegmentationModule>(
        _segmentationWidget,
        _segmentationEdit.get(),
        _segmentationOverlay.get(),
        _viewerManager.get(),
        _surf_col,
        _point_collection,
        _segmentationWidget->isEditingEnabled(),
        this);

    if (_segmentationModule && _planeSlicingOverlay) {
        QPointer<PlaneSlicingOverlayController> overlayPtr(_planeSlicingOverlay.get());
        _segmentationModule->setRotationHandleHitTester(
            [overlayPtr](CVolumeViewer* viewer, const cv::Vec3f& worldPos) {
                if (!overlayPtr) {
                    return false;
                }
                return overlayPtr->isVolumePointNearRotationHandle(viewer, worldPos, 1.5);
            });
    }

    if (_viewerManager) {
        _viewerManager->setSegmentationOverlay(_segmentationOverlay.get());
    }

    connect(_segmentationModule.get(), &SegmentationModule::editingEnabledChanged,
            this, &CWindow::onSegmentationEditingModeChanged);
    connect(_segmentationModule.get(), &SegmentationModule::statusMessageRequested,
            this, &CWindow::onShowStatusMessage);
    connect(_segmentationModule.get(), &SegmentationModule::stopToolsRequested,
            this, &CWindow::onSegmentationStopToolsRequested);
    connect(_segmentationModule.get(), &SegmentationModule::growthInProgressChanged,
            this, &CWindow::onSegmentationGrowthStatusChanged);
    connect(_segmentationModule.get(), &SegmentationModule::focusPoiRequested,
            this, [this](const cv::Vec3f& position, QuadSurface* base) {
                Q_UNUSED(position);
                applySlicePlaneOrientation(base);
            });
    connect(_segmentationModule.get(), &SegmentationModule::growSurfaceRequested,
            this, &CWindow::onGrowSegmentationSurface);
    connect(_segmentationModule.get(), &SegmentationModule::approvalMaskSaved,
            this, &CWindow::markSegmentRecentlyEdited);

    SegmentationGrower::Context growerContext{
        _segmentationModule.get(),
        _segmentationWidget,
        _surf_col,
        _viewerManager.get(),
        chunk_cache
    };
    SegmentationGrower::UiCallbacks growerCallbacks{
        [this](const QString& text, int timeout) {
            if (statusBar()) {
                statusBar()->showMessage(text, timeout);
            }
        },
        [this](QuadSurface* surface) {
            applySlicePlaneOrientation(surface);
        }
    };
    _segmentationGrower = std::make_unique<SegmentationGrower>(growerContext, growerCallbacks, this);

    connect(_segmentationWidget, &SegmentationWidget::volumeSelectionChanged, this, [this](const QString& volumeId) {
        if (!fVpkg) {
            statusBar()->showMessage(tr("No volume package loaded."), 4000);
            if (_segmentationWidget) {
                const QString fallbackId = QString::fromStdString(!_segmentationGrowthVolumeId.empty()
                                                                   ? _segmentationGrowthVolumeId
                                                                   : currentVolumeId);
                _segmentationWidget->setActiveVolume(fallbackId);
            }
            return;
        }

        const std::string requestedId = volumeId.toStdString();
        try {
            (void)fVpkg->volume(requestedId);
            _segmentationGrowthVolumeId = requestedId;
            statusBar()->showMessage(tr("Using volume '%1' for surface growth.").arg(volumeId), 2500);
        } catch (const std::out_of_range&) {
            statusBar()->showMessage(tr("Volume '%1' not found in this package.").arg(volumeId), 4000);
            if (_segmentationWidget) {
                const QString fallbackId = QString::fromStdString(!currentVolumeId.empty()
                                                                   ? currentVolumeId
                                                                   : std::string{});
                _segmentationWidget->setActiveVolume(fallbackId);
                _segmentationGrowthVolumeId = currentVolumeId;
            }
        }
    });

    // Create Drawing widget
    _drawingWidget = new DrawingWidget();
    attachScrollAreaToDock(ui.dockWidgetDrawing, _drawingWidget, QStringLiteral("dockWidgetDrawingContent"));

    connect(this, &CWindow::sendVolumeChanged, _drawingWidget,
            static_cast<void (DrawingWidget::*)(std::shared_ptr<Volume>, const std::string&)>(&DrawingWidget::onVolumeChanged));
    connect(_drawingWidget, &DrawingWidget::sendStatusMessageAvailable, this, &CWindow::onShowStatusMessage);
    connect(this, &CWindow::sendSurfacesLoaded, _drawingWidget, &DrawingWidget::onSurfacesLoaded);

    _drawingWidget->setCache(chunk_cache);

    // Create Seeding widget
    _seedingWidget = new SeedingWidget(_point_collection, _surf_col);
    attachScrollAreaToDock(ui.dockWidgetDistanceTransform, _seedingWidget, QStringLiteral("dockWidgetDistanceTransformContent"));

    connect(this, &CWindow::sendVolumeChanged, _seedingWidget,
            static_cast<void (SeedingWidget::*)(std::shared_ptr<Volume>, const std::string&)>(&SeedingWidget::onVolumeChanged));
    connect(_seedingWidget, &SeedingWidget::sendStatusMessageAvailable, this, &CWindow::onShowStatusMessage);
    connect(this, &CWindow::sendSurfacesLoaded, _seedingWidget, &SeedingWidget::onSurfacesLoaded);

    _seedingWidget->setCache(chunk_cache);

    // Create and add the point collection widget
    _point_collection_widget = new CPointCollectionWidget(_point_collection, this);
    _point_collection_widget->setObjectName("pointCollectionDock");
    addDockWidget(Qt::RightDockWidgetArea, _point_collection_widget);

    // Selection dock (removed per request; selection actions remain in the menu)
    if (_viewerManager) {
        _viewerManager->forEachViewer([this](CVolumeViewer* viewer) {
            configureViewerConnections(viewer);
        });
    }
    connect(_point_collection_widget, &CPointCollectionWidget::pointDoubleClicked, this, &CWindow::onPointDoubleClicked);

    // Tab the docks - keep Segmentation, Seeding, Point Collections, and Drawing together
    tabifyDockWidget(ui.dockWidgetSegmentation, ui.dockWidgetDistanceTransform);
    tabifyDockWidget(ui.dockWidgetSegmentation, _point_collection_widget);
    tabifyDockWidget(ui.dockWidgetSegmentation, ui.dockWidgetDrawing);

    // Make Drawing dock the active tab by default
    ui.dockWidgetDrawing->raise();

    // Keep the view-related docks on the left and grouped together as tabs
    addDockWidget(Qt::LeftDockWidgetArea, ui.dockWidgetView);
    addDockWidget(Qt::LeftDockWidgetArea, ui.dockWidgetOverlay);
    addDockWidget(Qt::LeftDockWidgetArea, ui.dockWidgetRenderSettings);
    addDockWidget(Qt::LeftDockWidgetArea, ui.dockWidgetComposite);

    auto ensureTabified = [this](QDockWidget* primary, QDockWidget* candidate) {
        const auto currentTabs = tabifiedDockWidgets(primary);
        const bool alreadyTabified = std::find(currentTabs.cbegin(), currentTabs.cend(), candidate) != currentTabs.cend();
        if (!alreadyTabified) {
            tabifyDockWidget(primary, candidate);
        }
    };

    ensureTabified(ui.dockWidgetView, ui.dockWidgetOverlay);
    ensureTabified(ui.dockWidgetView, ui.dockWidgetRenderSettings);
    ensureTabified(ui.dockWidgetView, ui.dockWidgetComposite);
    ensureTabified(ui.dockWidgetView, ui.dockWidgetPostprocessing);

    const auto tabOrder = tabifiedDockWidgets(ui.dockWidgetView);
    for (QDockWidget* dock : tabOrder) {
        tabifyDockWidget(ui.dockWidgetView, dock);
    }

    ui.dockWidgetView->show();
    ui.dockWidgetView->raise();
    QTimer::singleShot(0, this, [this]() {
        if (ui.dockWidgetView) {
            ui.dockWidgetView->raise();
        }
    });

    connect(_surfacePanel.get(), &SurfacePanelController::surfaceActivated,
            this, &CWindow::onSurfaceActivated);

    // new and remove path buttons
    // connect(ui.btnNewPath, SIGNAL(clicked()), this, SLOT(OnNewPathClicked()));
    // connect(ui.btnRemovePath, SIGNAL(clicked()), this, SLOT(OnRemovePathClicked()));

    // TODO CHANGE VOLUME LOADING; FIRST CHECK FOR OTHER VOLUMES IN THE STRUCTS
    volSelect = ui.volSelect;

    if (_volumeOverlay) {
        VolumeOverlayController::UiRefs overlayUi{
            .volumeSelect = ui.overlayVolumeSelect,
            .colormapSelect = ui.overlayColormapSelect,
            .opacitySpin = ui.overlayOpacitySpin,
            .thresholdSpin = ui.overlayThresholdSpin,
        };
        _volumeOverlay->setUi(overlayUi);
    }

        // Setup base colormap selector
    {
        const auto& entries = CVolumeViewer::overlayColormapEntries();
        ui.baseColormapSelect->clear();
        ui.baseColormapSelect->addItem(tr("None (Grayscale)"), QString());
        for (const auto& entry : entries) {
            ui.baseColormapSelect->addItem(entry.label, QString::fromStdString(entry.id));
        }
        ui.baseColormapSelect->setCurrentIndex(0);
    }

    connect(ui.baseColormapSelect, qOverload<int>(&QComboBox::currentIndexChanged), [this](int index) {
        if (index < 0 || !_viewerManager) return;
        const QString id = ui.baseColormapSelect->currentData().toString();
        _viewerManager->forEachViewer([&id](CVolumeViewer* viewer) {
            viewer->setBaseColormap(id.toStdString());
        });
    });

    // Setup surface overlay controls
    connect(ui.chkSurfaceOverlay, &QCheckBox::toggled, [this](bool checked) {
        if (!_viewerManager) return;
        _viewerManager->forEachViewer([checked](CVolumeViewer* viewer) {
            viewer->setSurfaceOverlayEnabled(checked);
        });
        ui.surfaceOverlaySelect->setEnabled(checked);
        ui.spinOverlapThreshold->setEnabled(checked);
    });

    connect(ui.surfaceOverlaySelect, qOverload<int>(&QComboBox::currentIndexChanged), [this](int index) {
        if (index < 0 || !_viewerManager) return;
        const QString surfaceName = ui.surfaceOverlaySelect->currentData().toString();
        _viewerManager->forEachViewer([&surfaceName](CVolumeViewer* viewer) {
            viewer->setSurfaceOverlay(surfaceName.toStdString());
        });
    });

    connect(ui.spinOverlapThreshold, qOverload<double>(&QDoubleSpinBox::valueChanged), [this](double value) {
        if (!_viewerManager) return;
        _viewerManager->forEachViewer([value](CVolumeViewer* viewer) {
            viewer->setSurfaceOverlapThreshold(static_cast<float>(value));
        });
    });

    // Initially disable surface overlay controls
    ui.surfaceOverlaySelect->setEnabled(false);
    ui.spinOverlapThreshold->setEnabled(false);

    // Initialize surface overlay dropdown (will be populated when surfaces load)
    updateSurfaceOverlayDropdown();



    connect(
        volSelect, &QComboBox::currentIndexChanged, [this](const int& index) {
            std::shared_ptr<Volume> newVolume;
            try {
                newVolume = fVpkg->volume(volSelect->currentData().toString().toStdString());
            } catch (const std::out_of_range& e) {
                QMessageBox::warning(this, "Error", "Could not load volume.");
                return;
            }
            setVolume(newVolume);
        });

    auto* filterDropdown = ui.btnFilterDropdown;
    auto* cmbPointSetFilter = ui.cmbPointSetFilter;
    auto* btnPointSetFilterAll = ui.btnPointSetFilterAll;
    auto* btnPointSetFilterNone = ui.btnPointSetFilterNone;
    auto* cmbPointSetFilterMode = new QComboBox();
    cmbPointSetFilterMode->addItem("Any (OR)");
    cmbPointSetFilterMode->addItem("All (AND)");
    ui.pointSetFilterLayout->insertWidget(1, cmbPointSetFilterMode);

    SurfacePanelController::FilterUiRefs filterUi;
    filterUi.dropdown = filterDropdown;
    filterUi.pointSet = cmbPointSetFilter;
    filterUi.pointSetAll = btnPointSetFilterAll;
    filterUi.pointSetNone = btnPointSetFilterNone;
    filterUi.pointSetMode = cmbPointSetFilterMode;
    filterUi.surfaceIdFilter = ui.lineEditSurfaceFilter;
    _surfacePanel->configureFilters(filterUi, _point_collection);

    SurfacePanelController::TagUiRefs tagUi{
        .approved = ui.chkApproved,
        .defective = ui.chkDefective,
        .reviewed = ui.chkReviewed,
        .revisit = ui.chkRevisit,
        .inspect = ui.chkInspect,
    };
    _surfacePanel->configureTags(tagUi);

    cmbSegmentationDir = ui.cmbSegmentationDir;
    connect(cmbSegmentationDir, &QComboBox::currentIndexChanged, this, &CWindow::onSegmentationDirChanged);

    // Location input element (single QLineEdit for comma-separated values)
    lblLocFocus = ui.sliceFocus;

    // Set up validator for location input (accepts digits, commas, and spaces)
    QRegularExpressionValidator* validator = new QRegularExpressionValidator(
        QRegularExpression("^\\s*\\d+\\s*,\\s*\\d+\\s*,\\s*\\d+\\s*$"), this);
    lblLocFocus->setValidator(validator);
    connect(lblLocFocus, &QLineEdit::editingFinished, this, &CWindow::onManualLocationChanged);

    QPushButton* btnCopyCoords = ui.btnCopyCoords;
    connect(btnCopyCoords, &QPushButton::clicked, this, &CWindow::onCopyCoordinates);

    if (auto* chkAxisOverlays = ui.chkAxisOverlays) {
        bool showOverlays = settings.value(vc3d::settings::viewer::SHOW_AXIS_OVERLAYS,
                                           vc3d::settings::viewer::SHOW_AXIS_OVERLAYS_DEFAULT).toBool();
        QSignalBlocker blocker(chkAxisOverlays);
        chkAxisOverlays->setChecked(showOverlays);
        connect(chkAxisOverlays, &QCheckBox::toggled, this, &CWindow::onAxisOverlayVisibilityToggled);
    }
    if (auto* spinAxisOverlayOpacity = ui.spinAxisOverlayOpacity) {
        int storedOpacity = settings.value(vc3d::settings::viewer::AXIS_OVERLAY_OPACITY,
                                           spinAxisOverlayOpacity->value()).toInt();
        storedOpacity = std::clamp(storedOpacity, spinAxisOverlayOpacity->minimum(), spinAxisOverlayOpacity->maximum());
        QSignalBlocker blocker(spinAxisOverlayOpacity);
        spinAxisOverlayOpacity->setValue(storedOpacity);
        connect(spinAxisOverlayOpacity, qOverload<int>(&QSpinBox::valueChanged), this, &CWindow::onAxisOverlayOpacityChanged);
    }

    if (auto* spinSliceStep = ui.spinSliceStepSize) {
        int savedStep = settings.value(vc3d::settings::viewer::SLICE_STEP_SIZE,
                                       vc3d::settings::viewer::SLICE_STEP_SIZE_DEFAULT).toInt();
        savedStep = std::clamp(savedStep, spinSliceStep->minimum(), spinSliceStep->maximum());
        QSignalBlocker blocker(spinSliceStep);
        spinSliceStep->setValue(savedStep);
        if (_viewerManager) {
            _viewerManager->setSliceStepSize(savedStep);
        }
        connect(spinSliceStep, qOverload<int>(&QSpinBox::valueChanged), this, [this](int value) {
            if (_viewerManager) {
                _viewerManager->setSliceStepSize(value);
            }
            QSettings s(vc3d::settingsFilePath(), QSettings::IniFormat);
            s.setValue(vc3d::settings::viewer::SLICE_STEP_SIZE, value);
            if (_sliceStepLabel) {
                _sliceStepLabel->setText(tr("Step: %1").arg(value));
            }
        });
    }

    if (auto* btnResetRot = ui.btnResetAxisRotations) {
        connect(btnResetRot, &QPushButton::clicked, this, &CWindow::onResetAxisAlignedRotations);
    }

    // Zoom buttons
    btnZoomIn = ui.btnZoomIn;
    btnZoomOut = ui.btnZoomOut;

    connect(btnZoomIn, &QPushButton::clicked, this, &CWindow::onZoomIn);
    connect(btnZoomOut, &QPushButton::clicked, this, &CWindow::onZoomOut);

    if (auto* volumeContainer = ui.volumeWindowContainer) {
        auto* layout = new QHBoxLayout(volumeContainer);
        layout->setContentsMargins(0, 0, 0, 0);
        layout->setSpacing(6);

        _volumeWindowWidget = new WindowRangeWidget(volumeContainer);
        _volumeWindowWidget->setRange(0, 255);
        _volumeWindowWidget->setMinimumSeparation(1);
        _volumeWindowWidget->setControlsEnabled(false);
        layout->addWidget(_volumeWindowWidget);

        connect(_volumeWindowWidget, &WindowRangeWidget::windowValuesChanged,
                this, [this](int low, int high) {
                    if (_viewerManager) {
                        _viewerManager->setVolumeWindow(static_cast<float>(low),
                                                        static_cast<float>(high));
                    }
                });

        if (_viewerManager) {
            connect(_viewerManager.get(), &ViewerManager::volumeWindowChanged,
                    this, [this](float low, float high) {
                        if (!_volumeWindowWidget) {
                            return;
                        }
                        const int lowInt = static_cast<int>(std::lround(low));
                        const int highInt = static_cast<int>(std::lround(high));
                        _volumeWindowWidget->setWindowValues(lowInt, highInt);
                    });

            _volumeWindowWidget->setWindowValues(
                static_cast<int>(std::lround(_viewerManager->volumeWindowLow())),
                static_cast<int>(std::lround(_viewerManager->volumeWindowHigh())));
        }

        const bool viewEnabled = !ui.grpVolManager || ui.grpVolManager->isEnabled();
        _volumeWindowWidget->setControlsEnabled(viewEnabled);
    }

    if (auto* container = ui.overlayWindowContainer) {
        auto* layout = new QHBoxLayout(container);
        layout->setContentsMargins(0, 0, 0, 0);
        layout->setSpacing(6);

        _overlayWindowWidget = new WindowRangeWidget(container);
        _overlayWindowWidget->setRange(0, 255);
        _overlayWindowWidget->setMinimumSeparation(1);
        _overlayWindowWidget->setControlsEnabled(false);
        layout->addWidget(_overlayWindowWidget);

        connect(_overlayWindowWidget, &WindowRangeWidget::windowValuesChanged,
                this, [this](int low, int high) {
                    if (_viewerManager) {
                        _viewerManager->setOverlayWindow(static_cast<float>(low),
                                                         static_cast<float>(high));
                    }
                });

        if (_viewerManager) {
            connect(_viewerManager.get(), &ViewerManager::overlayWindowChanged,
                    this, [this](float low, float high) {
                        if (!_overlayWindowWidget) {
                            return;
                        }
                        const int lowInt = static_cast<int>(std::lround(low));
                        const int highInt = static_cast<int>(std::lround(high));
                        _overlayWindowWidget->setWindowValues(lowInt, highInt);
                    });

            _overlayWindowWidget->setWindowValues(
                static_cast<int>(std::lround(_viewerManager->overlayWindowLow())),
                static_cast<int>(std::lround(_viewerManager->overlayWindowHigh())));
        }
    }

    if (_viewerManager && _overlayWindowWidget) {
        connect(_viewerManager.get(), &ViewerManager::overlayVolumeAvailabilityChanged,
                this, [this](bool hasOverlay) {
                    if (!_overlayWindowWidget) {
                        return;
                    }
                    const bool viewEnabled = !ui.grpVolManager || ui.grpVolManager->isEnabled();
                    _overlayWindowWidget->setControlsEnabled(hasOverlay && viewEnabled);
                });
    }

    if (_overlayWindowWidget) {
        const bool hasOverlay = _volumeOverlay && _volumeOverlay->hasOverlaySelection();
        const bool viewEnabled = !ui.grpVolManager || ui.grpVolManager->isEnabled();
        _overlayWindowWidget->setControlsEnabled(hasOverlay && viewEnabled);
    }

    auto* spinIntersectionOpacity = ui.spinIntersectionOpacity;
    const int savedIntersectionOpacity = settings.value(vc3d::settings::viewer::INTERSECTION_OPACITY,
                                                        spinIntersectionOpacity->value()).toInt();
    const int boundedIntersectionOpacity = std::clamp(savedIntersectionOpacity,
                                                      spinIntersectionOpacity->minimum(),
                                                      spinIntersectionOpacity->maximum());
    spinIntersectionOpacity->setValue(boundedIntersectionOpacity);

    connect(spinIntersectionOpacity, QOverload<int>::of(&QSpinBox::valueChanged), this, [this](int value) {
        if (!_viewerManager) {
            return;
        }
        const float normalized = std::clamp(static_cast<float>(value) / 100.0f, 0.0f, 1.0f);
        _viewerManager->setIntersectionOpacity(normalized);
    });
    if (_viewerManager) {
        _viewerManager->setIntersectionOpacity(spinIntersectionOpacity->value() / 100.0f);
    }

    if (auto* spinIntersectionThickness = ui.doubleSpinIntersectionThickness) {
        const double savedThickness = settings.value(vc3d::settings::viewer::INTERSECTION_THICKNESS,
                                                     spinIntersectionThickness->value()).toDouble();
        const double boundedThickness = std::clamp(savedThickness,
                                                   static_cast<double>(spinIntersectionThickness->minimum()),
                                                   static_cast<double>(spinIntersectionThickness->maximum()));
        spinIntersectionThickness->setValue(boundedThickness);
        connect(spinIntersectionThickness,
                QOverload<double>::of(&QDoubleSpinBox::valueChanged),
                this,
                [this](double value) {
                    if (!_viewerManager) {
                        return;
                    }
                    _viewerManager->setIntersectionThickness(static_cast<float>(value));
                });
        if (_viewerManager) {
            _viewerManager->setIntersectionThickness(static_cast<float>(spinIntersectionThickness->value()));
        }
    }

    auto* comboIntersectionSampling = ui.comboIntersectionSampling;
    if (comboIntersectionSampling) {
        struct SamplingOption {
            const char* label;
            int stride;
        };
        const SamplingOption options[] = {
            {"Full (1x)", 1},
            {"2x", 2},
            {"4x", 4},
            {"8x", 8},
        };
        comboIntersectionSampling->clear();
        for (const auto& opt : options) {
            comboIntersectionSampling->addItem(tr(opt.label), opt.stride);
        }

        const int savedStride = settings.value(vc3d::settings::viewer::INTERSECTION_SAMPLING_STRIDE,
                                              vc3d::settings::viewer::INTERSECTION_SAMPLING_STRIDE_DEFAULT).toInt();
        int selectedIndex = comboIntersectionSampling->findData(savedStride);
        if (selectedIndex < 0) {
            selectedIndex = comboIntersectionSampling->findData(1);
        }
        if (selectedIndex >= 0) {
            comboIntersectionSampling->setCurrentIndex(selectedIndex);
        }

        connect(comboIntersectionSampling,
                QOverload<int>::of(&QComboBox::currentIndexChanged),
                this,
                [this, comboIntersectionSampling](int) {
                    if (!_viewerManager) {
                        return;
                    }
                    const int stride = std::max(1, comboIntersectionSampling->currentData().toInt());
                    _viewerManager->setSurfacePatchSamplingStride(stride);
                });

        // Update combobox when stride changes programmatically (e.g., tiered defaults)
        if (_viewerManager) {
            connect(_viewerManager.get(),
                    &ViewerManager::samplingStrideChanged,
                    this,
                    [comboIntersectionSampling](int stride) {
                        const int index = comboIntersectionSampling->findData(stride);
                        if (index >= 0 && index != comboIntersectionSampling->currentIndex()) {
                            QSignalBlocker blocker(comboIntersectionSampling);
                            comboIntersectionSampling->setCurrentIndex(index);
                        }
                    });
        }
    }

    chkAxisAlignedSlices = ui.chkAxisAlignedSlices;
    if (chkAxisAlignedSlices) {
        bool useAxisAligned = settings.value(vc3d::settings::viewer::USE_AXIS_ALIGNED_SLICES,
                                             vc3d::settings::viewer::USE_AXIS_ALIGNED_SLICES_DEFAULT).toBool();
        QSignalBlocker blocker(chkAxisAlignedSlices);
        chkAxisAlignedSlices->setChecked(useAxisAligned);
        connect(chkAxisAlignedSlices, &QCheckBox::toggled, this, &CWindow::onAxisAlignedSlicesToggled);
    }

    spNorm[0] = ui.dspNX;
    spNorm[1] = ui.dspNY;
    spNorm[2] = ui.dspNZ;

    for (int i = 0; i < 3; i++) {
        spNorm[i]->setRange(-10, 10);
    }

    connect(spNorm[0], &QDoubleSpinBox::valueChanged, this, &CWindow::onManualPlaneChanged);
    connect(spNorm[1], &QDoubleSpinBox::valueChanged, this, &CWindow::onManualPlaneChanged);
    connect(spNorm[2], &QDoubleSpinBox::valueChanged, this, &CWindow::onManualPlaneChanged);

    connect(ui.btnEditMask, &QPushButton::pressed, this, &CWindow::onEditMaskPressed);
    connect(ui.btnAppendMask, &QPushButton::pressed, this, &CWindow::onAppendMaskPressed);  // Add this
    // Connect composite view controls
    connect(ui.chkCompositeEnabled, &QCheckBox::toggled, this, [this](bool checked) {
        if (auto* viewer = segmentationViewer()) {
            viewer->setCompositeEnabled(checked);
        }
    });

    connect(ui.cmbCompositeMode, QOverload<int>::of(&QComboBox::currentIndexChanged), this, [this](int index) {
        // Find the segmentation viewer and update its composite method
        std::string method = "max";
        switch (index) {
            case 0: method = "max"; break;
            case 1: method = "mean"; break;
            case 2: method = "min"; break;
            case 3: method = "median"; break;
            case 4: method = "alpha"; break;
            case 5: method = "stddev"; break;
            case 6: method = "range"; break;
            case 7: method = "localContrast"; break;
            case 8: method = "entropy"; break;
            case 9: method = "gradient"; break;
            case 10: method = "gradientSum"; break;
            case 11: method = "laplacian"; break;
            case 12: method = "sobel"; break;
            case 13: method = "percentile"; break;
            case 14: method = "weightedMean"; break;
            case 15: method = "peakCount"; break;
            case 16: method = "thresholdCount"; break;
        }

        if (auto* viewer = segmentationViewer()) {
            viewer->setCompositeMethod(method);
        }
    });

    if (chkAxisAlignedSlices) {
        onAxisAlignedSlicesToggled(chkAxisAlignedSlices->isChecked());
    }
    if (auto* spinAxisOverlayOpacity = ui.spinAxisOverlayOpacity) {
        onAxisOverlayOpacityChanged(spinAxisOverlayOpacity->value());
    }
    if (auto* chkAxisOverlays = ui.chkAxisOverlays) {
        onAxisOverlayVisibilityToggled(chkAxisOverlays->isChecked());
    }

    // Connect Layers In Front controls
    connect(ui.spinLayersInFront, QOverload<int>::of(&QSpinBox::valueChanged), this, [this](int value) {
        if (auto* viewer = segmentationViewer()) {
            viewer->setCompositeLayersInFront(value);
        }
    });

    // Connect Layers Behind controls
    connect(ui.spinLayersBehind, QOverload<int>::of(&QSpinBox::valueChanged), this, [this](int value) {
        if (auto* viewer = segmentationViewer()) {
            viewer->setCompositeLayersBehind(value);
        }
    });

    // Connect Alpha Min controls
    connect(ui.spinAlphaMin, QOverload<int>::of(&QSpinBox::valueChanged), this, [this](int value) {
        if (auto* viewer = segmentationViewer()) {
            viewer->setCompositeAlphaMin(value);
        }
    });

    // Connect Alpha Max controls
    connect(ui.spinAlphaMax, QOverload<int>::of(&QSpinBox::valueChanged), this, [this](int value) {
        if (auto* viewer = segmentationViewer()) {
            viewer->setCompositeAlphaMax(value);
        }
    });

    // Connect Alpha Threshold controls
    connect(ui.spinAlphaThreshold, QOverload<int>::of(&QSpinBox::valueChanged), this, [this](int value) {
        if (!_viewerManager) {
            return;
        }
        for (auto* viewer : _viewerManager->viewers()) {
            if (viewer->surfName() == "segmentation") {
                viewer->setCompositeAlphaThreshold(value);
                break;
            }
        }
    });

    // Connect Material controls
    connect(ui.spinMaterial, QOverload<int>::of(&QSpinBox::valueChanged), this, [this](int value) {
        if (!_viewerManager) {
            return;
        }
        for (auto* viewer : _viewerManager->viewers()) {
            if (viewer->surfName() == "segmentation") {
                viewer->setCompositeMaterial(value);
                break;
            }
        }
    });

    // Connect Reverse Direction control
    connect(ui.chkReverseDirection, &QCheckBox::toggled, this, [this](bool checked) {
        if (!_viewerManager) {
            return;
        }
        for (auto* viewer : _viewerManager->viewers()) {
            if (viewer->surfName() == "segmentation") {
                viewer->setCompositeReverseDirection(checked);
                break;
            }
        }
    });

    // Connect ISO Cutoff slider - applies to all viewers (segmentation, XY, XZ, YZ)
    connect(ui.sliderIsoCutoff, &QSlider::valueChanged, this, [this](int value) {
        ui.lblIsoCutoffValue->setText(QString::number(value));
        if (!_viewerManager) {
            return;
        }
        _viewerManager->forEachViewer([value](CVolumeViewer* viewer) {
            viewer->setIsoCutoff(value);
        });
    });

    // Connect Method Scale slider (for methods with scale parameters)
    connect(ui.sliderMethodScale, &QSlider::valueChanged, this, [this](int value) {
        // Convert slider value (1-100) to scale (0.1-10.0)
        float scale = value / 10.0f;
        ui.lblMethodScaleValue->setText(QString::number(scale, 'f', 1));

        if (!_viewerManager) {
            return;
        }

        // Determine current method and apply to appropriate scale
        int methodIndex = ui.cmbCompositeMode->currentIndex();
        for (auto* viewer : _viewerManager->viewers()) {
            if (viewer->surfName() == "segmentation") {
                switch (methodIndex) {
                    case 5: viewer->setCompositeStddevScale(scale); break;
                    case 6: viewer->setCompositeRangeScale(scale); break;
                    case 7: viewer->setCompositeLocalContrastScale(scale * 25.5f); break; // Scale 0-255
                    case 8: viewer->setCompositeEntropyScale(scale * 3.2f); break; // Scale 0-32
                    case 9: viewer->setCompositeGradientScale(scale); break;
                    case 10: viewer->setCompositeGradientSumScale(scale); break;
                    case 11: viewer->setCompositeLaplacianScale(scale); break;
                    case 12: viewer->setCompositeSobelScale(scale); break;
                    case 14: viewer->setCompositeWeightedMeanSigma(scale / 10.0f); break; // Sigma 0.01-1.0
                    case 15: viewer->setCompositePeakCountScale(scale * 2.5f); break; // Scale 0-25
                    case 16: viewer->setCompositeThresholdCountScale(scale * 1.5f); break; // Scale 0-15
                }
                break;
            }
        }
    });

    // Connect Method Param slider (for methods with threshold/percentile parameters)
    connect(ui.sliderMethodParam, &QSlider::valueChanged, this, [this](int value) {
        int methodIndex = ui.cmbCompositeMode->currentIndex();

        if (!_viewerManager) {
            return;
        }

        for (auto* viewer : _viewerManager->viewers()) {
            if (viewer->surfName() == "segmentation") {
                switch (methodIndex) {
                    case 13: // Percentile
                        {
                            float percentile = value / 100.0f;
                            ui.lblMethodParamValue->setText(QString::number(static_cast<int>(percentile * 100)) + "%");
                            viewer->setCompositePercentile(percentile);
                        }
                        break;
                    case 15: // Peak Count - threshold
                        {
                            float threshold = value;
                            ui.lblMethodParamValue->setText(QString::number(value));
                            viewer->setCompositePeakThreshold(threshold);
                        }
                        break;
                    case 16: // Threshold Count - threshold
                        {
                            float threshold = value * 2.55f; // Scale 0-255
                            ui.lblMethodParamValue->setText(QString::number(static_cast<int>(threshold)));
                            viewer->setCompositeCountThreshold(threshold);
                        }
                        break;
                }
                break;
            }
        }
    });

    // Helper lambda to update visibility of method-specific parameters
    auto updateCompositeParamsVisibility = [this](int methodIndex) {
        // Alpha parameters (row 1, 2 - AlphaMin/Max, AlphaThreshold/Material)
        bool showAlphaParams = (methodIndex == 4); // Alpha method
        ui.lblAlphaMin->setVisible(showAlphaParams);
        ui.spinAlphaMin->setVisible(showAlphaParams);
        ui.lblAlphaMax->setVisible(showAlphaParams);
        ui.spinAlphaMax->setVisible(showAlphaParams);
        ui.lblAlphaThreshold->setVisible(showAlphaParams);
        ui.spinAlphaThreshold->setVisible(showAlphaParams);
        ui.lblMaterial->setVisible(showAlphaParams);
        ui.spinMaterial->setVisible(showAlphaParams);

        // Methods that have a scale parameter:
        // 5=stddev, 6=range, 7=localContrast, 8=entropy, 9=gradient, 10=gradientSum,
        // 11=laplacian, 12=sobel, 14=weightedMean, 15=peakCount, 16=thresholdCount
        bool showScaleParam = (methodIndex >= 5 && methodIndex <= 12) ||
                              methodIndex == 14 || methodIndex == 15 || methodIndex == 16;
        ui.lblMethodScale->setVisible(showScaleParam);
        ui.sliderMethodScale->setVisible(showScaleParam);
        ui.lblMethodScaleValue->setVisible(showScaleParam);

        // Methods that have a secondary parameter (percentile value, threshold):
        // 13=percentile, 15=peakCount (threshold), 16=thresholdCount (threshold)
        bool showParamSlider = (methodIndex == 13 || methodIndex == 15 || methodIndex == 16);
        ui.lblMethodParam->setVisible(showParamSlider);
        ui.sliderMethodParam->setVisible(showParamSlider);
        ui.lblMethodParamValue->setVisible(showParamSlider);

        // Update labels based on method
        if (showScaleParam) {
            switch (methodIndex) {
                case 5: ui.lblMethodScale->setText("Std Dev Scale"); break;
                case 6: ui.lblMethodScale->setText("Range Scale"); break;
                case 7: ui.lblMethodScale->setText("Contrast Scale"); break;
                case 8: ui.lblMethodScale->setText("Entropy Scale"); break;
                case 9: ui.lblMethodScale->setText("Gradient Scale"); break;
                case 10: ui.lblMethodScale->setText("Grad Sum Scale"); break;
                case 11: ui.lblMethodScale->setText("Laplacian Scale"); break;
                case 12: ui.lblMethodScale->setText("Sobel Scale"); break;
                case 14: ui.lblMethodScale->setText("Sigma"); break;
                case 15: ui.lblMethodScale->setText("Peak Scale"); break;
                case 16: ui.lblMethodScale->setText("Count Scale"); break;
            }
        }

        if (showParamSlider) {
            switch (methodIndex) {
                case 13:
                    ui.lblMethodParam->setText("Percentile");
                    ui.sliderMethodParam->setRange(0, 100);
                    ui.sliderMethodParam->setValue(50);
                    ui.lblMethodParamValue->setText("50%");
                    break;
                case 15:
                    ui.lblMethodParam->setText("Peak Threshold");
                    ui.sliderMethodParam->setRange(0, 100);
                    ui.sliderMethodParam->setValue(10);
                    ui.lblMethodParamValue->setText("10");
                    break;
                case 16:
                    ui.lblMethodParam->setText("Value Threshold");
                    ui.sliderMethodParam->setRange(0, 100);
                    ui.sliderMethodParam->setValue(50);
                    ui.lblMethodParamValue->setText("128");
                    break;
            }
        }
    };

    // Update the cmbCompositeMode connection to also update visibility
    connect(ui.cmbCompositeMode, QOverload<int>::of(&QComboBox::currentIndexChanged), this, updateCompositeParamsVisibility);

    // Initialize visibility based on current selection
    updateCompositeParamsVisibility(ui.cmbCompositeMode->currentIndex());

    // Connect Plane Composite controls (separate enable for XY/XZ/YZ, shared layer counts)
    connect(ui.chkPlaneCompositeXY, &QCheckBox::toggled, this, [this](bool checked) {
        if (!_viewerManager) return;
        for (auto* viewer : _viewerManager->viewers()) {
            if (viewer->surfName() == "xy plane") {
                viewer->setPlaneCompositeEnabled(checked);
            }
        }
    });

    connect(ui.chkPlaneCompositeXZ, &QCheckBox::toggled, this, [this](bool checked) {
        if (!_viewerManager) return;
        for (auto* viewer : _viewerManager->viewers()) {
            if (viewer->surfName() == "seg xz") {
                viewer->setPlaneCompositeEnabled(checked);
            }
        }
    });

    connect(ui.chkPlaneCompositeYZ, &QCheckBox::toggled, this, [this](bool checked) {
        if (!_viewerManager) return;
        for (auto* viewer : _viewerManager->viewers()) {
            if (viewer->surfName() == "seg yz") {
                viewer->setPlaneCompositeEnabled(checked);
            }
        }
    });

    auto isPlaneViewer = [](const std::string& name) {
        return name == "seg xz" || name == "seg yz" || name == "xy plane";
    };

    connect(ui.spinPlaneLayersFront, QOverload<int>::of(&QSpinBox::valueChanged), this, [this, isPlaneViewer](int value) {
        if (!_viewerManager) return;
        int behind = ui.spinPlaneLayersBehind->value();
        for (auto* viewer : _viewerManager->viewers()) {
            if (isPlaneViewer(viewer->surfName())) {
                viewer->setPlaneCompositeLayers(value, behind);
            }
        }
    });

    connect(ui.spinPlaneLayersBehind, QOverload<int>::of(&QSpinBox::valueChanged), this, [this, isPlaneViewer](int value) {
        if (!_viewerManager) return;
        int front = ui.spinPlaneLayersFront->value();
        for (auto* viewer : _viewerManager->viewers()) {
            if (isPlaneViewer(viewer->surfName())) {
                viewer->setPlaneCompositeLayers(front, value);
            }
        }
    });

    // Connect Postprocessing controls
    connect(ui.chkStretchValuesPost, &QCheckBox::toggled, this, [this](bool checked) {
        if (auto* viewer = segmentationViewer()) {
            viewer->setPostStretchValues(checked);
        }
    });

    connect(ui.chkRemoveSmallComponents, &QCheckBox::toggled, this, [this](bool checked) {
        if (auto* viewer = segmentationViewer()) {
            viewer->setPostRemoveSmallComponents(checked);
        }
        // Enable/disable the min component size spinbox based on checkbox state
        ui.spinMinComponentSize->setEnabled(checked);
        ui.lblMinComponentSize->setEnabled(checked);
    });

    connect(ui.spinMinComponentSize, QOverload<int>::of(&QSpinBox::valueChanged), this, [this](int value) {
        if (auto* viewer = segmentationViewer()) {
            viewer->setPostMinComponentSize(value);
        }
    });

    // Initialize min component size controls based on checkbox state
    ui.spinMinComponentSize->setEnabled(ui.chkRemoveSmallComponents->isChecked());
    ui.lblMinComponentSize->setEnabled(ui.chkRemoveSmallComponents->isChecked());

    bool resetViewOnSurfaceChange = settings.value(vc3d::settings::viewer::RESET_VIEW_ON_SURFACE_CHANGE,
                                                   vc3d::settings::viewer::RESET_VIEW_ON_SURFACE_CHANGE_DEFAULT).toBool();
    if (_viewerManager) {
        for (auto* viewer : _viewerManager->viewers()) {
            viewer->setResetViewOnSurfaceChange(resetViewOnSurfaceChange);
            _viewerManager->setResetDefaultFor(viewer, resetViewOnSurfaceChange);
        }
    }

}

// Create menus
// Create actions
void CWindow::keyPressEvent(QKeyEvent* event)
{
    if (event->key() == Qt::Key_Space && event->modifiers() == Qt::NoModifier) {
        toggleVolumeOverlayVisibility();
        event->accept();
        return;
    }

    if (event->key() == Qt::Key_R && event->modifiers() == Qt::NoModifier) {
        if (centerFocusOnCursor()) {
            event->accept();
            return;
        }
    }

    if (event->key() == Qt::Key_F) {
        if (event->modifiers() == Qt::NoModifier) {
            stepFocusHistory(-1);
            event->accept();
            return;
        } else if (event->modifiers() == Qt::ControlModifier) {
            stepFocusHistory(1);
            event->accept();
            return;
        }
    }

    // Shift+G decreases slice step size, Shift+H increases it
    if (event->modifiers() == Qt::ShiftModifier && _viewerManager) {
        if (event->key() == Qt::Key_G) {
            int currentStep = _viewerManager->sliceStepSize();
            int newStep = std::max(1, currentStep - 1);
            _viewerManager->setSliceStepSize(newStep);
            onSliceStepSizeChanged(newStep);
            event->accept();
            return;
        } else if (event->key() == Qt::Key_H) {
            int currentStep = _viewerManager->sliceStepSize();
            int newStep = std::min(100, currentStep + 1);
            _viewerManager->setSliceStepSize(newStep);
            onSliceStepSizeChanged(newStep);
            event->accept();
            return;
        }
    }

    if (_segmentationModule && _segmentationModule->handleKeyPress(event)) {
        return;
    }

    QMainWindow::keyPressEvent(event);
}

void CWindow::keyReleaseEvent(QKeyEvent* event)
{
    if (_segmentationModule && _segmentationModule->handleKeyRelease(event)) {
        return;
    }

    QMainWindow::keyReleaseEvent(event);
}

void CWindow::resizeEvent(QResizeEvent* event)
{
    QMainWindow::resizeEvent(event);
    scheduleWindowStateSave();
}

void CWindow::scheduleWindowStateSave()
{
    // Restart the timer - this debounces rapid changes
    if (_windowStateSaveTimer) {
        _windowStateSaveTimer->start();
    }
}

void CWindow::saveWindowState()
{
    QSettings settings(vc3d::settingsFilePath(), QSettings::IniFormat);
    settings.setValue(vc3d::settings::window::GEOMETRY, saveGeometry());
    settings.setValue(vc3d::settings::window::STATE, saveState());
    settings.sync();
}

// Asks User to Save Data Prior to VC.app Exit
void CWindow::closeEvent(QCloseEvent* event)
{
    saveWindowState();
    std::quick_exit(0);
}

void CWindow::setWidgetsEnabled(bool state)
{
    ui.grpVolManager->setEnabled(state);
    if (_volumeWindowWidget) {
        _volumeWindowWidget->setControlsEnabled(state);
    }
    if (_overlayWindowWidget) {
        const bool hasOverlay = _volumeOverlay && _volumeOverlay->hasOverlaySelection();
        _overlayWindowWidget->setControlsEnabled(state && hasOverlay);
    }
}

auto CWindow::InitializeVolumePkg(const std::string& nVpkgPath) -> bool
{
    fVpkg = nullptr;
    updateNormalGridAvailability();
    if (_segmentationModule && _segmentationModule->editingEnabled()) {
        _segmentationModule->setEditingEnabled(false);
    }
    if (_segmentationWidget) {
        if (!_segmentationModule || _segmentationWidget->isEditingEnabled()) {
            _segmentationWidget->setEditingEnabled(false);
        }
        _segmentationWidget->setAvailableVolumes({}, QString());
        _segmentationWidget->setVolumePackagePath(QString());
    }

    try {
        fVpkg = VolumePkg::New(nVpkgPath);
    } catch (const std::exception& e) {
        Logger()->error("Failed to initialize volpkg: {}", e.what());
    }

    if (fVpkg == nullptr) {
        Logger()->error("Cannot open .volpkg: {}", nVpkgPath);
        QMessageBox::warning(
            this, "Error",
            "Volume package failed to load. Package might be corrupt. Check the console log for a detailed error message.");
        return false;
    }
    return true;
}

// Update the widgets
void CWindow::UpdateView(void)
{
    if (fVpkg == nullptr) {
        setWidgetsEnabled(false);  // Disable Widgets for User
        ui.lblVpkgName->setText("[ No Volume Package Loaded ]");
        return;
    }

    setWidgetsEnabled(true);  // Enable Widgets for User

    // show volume package name
    UpdateVolpkgLabel(0);

    volSelect->setEnabled(can_change_volume_());

    update();
}

void CWindow::UpdateVolpkgLabel(int filterCounter)
{
    if (!fVpkg) {
        return;
    }
    QString label = tr("%1").arg(QString::fromStdString(fVpkg->name()));
    ui.lblVpkgName->setText(label);
}

void CWindow::onShowStatusMessage(QString text, int timeout)
{
    statusBar()->showMessage(text, timeout);
}

void CWindow::onSegmentationGrowthStatusChanged(bool running)
{
    if (!statusBar()) {
        return;
    }

    if (_surfacePanel) {
        _surfacePanel->setSelectionLocked(running);
    }

    if (running) {
        if (!_segmentationGrowthWarning) {
            _segmentationGrowthWarning = new QLabel(statusBar());
            _segmentationGrowthWarning->setObjectName(QStringLiteral("segmentationGrowthWarning"));
            _segmentationGrowthWarning->setStyleSheet(QStringLiteral("color: #c62828; font-weight: 600;"));
            _segmentationGrowthWarning->setContentsMargins(8, 0, 8, 0);
            _segmentationGrowthWarning->setAlignment(Qt::AlignCenter);
            _segmentationGrowthWarning->setSizePolicy(QSizePolicy::Expanding, QSizePolicy::Preferred);
            _segmentationGrowthWarning->setMinimumWidth(260);
            _segmentationGrowthWarning->hide();
            statusBar()->addPermanentWidget(_segmentationGrowthWarning, 1);
        }
        _segmentationGrowthStatusText = tr("Surface growth in progress - surface selection locked");
        _segmentationGrowthWarning->setText(_segmentationGrowthStatusText);
        _segmentationGrowthWarning->setVisible(true);
        statusBar()->showMessage(_segmentationGrowthStatusText, 0);
    } else if (_segmentationGrowthWarning) {
        _segmentationGrowthWarning->clear();
        _segmentationGrowthWarning->setVisible(false);
        if (statusBar()->currentMessage() == _segmentationGrowthStatusText) {
            statusBar()->clearMessage();
        }
        _segmentationGrowthStatusText.clear();
    }
}

void CWindow::onSliceStepSizeChanged(int newSize)
{
    // Update status bar label
    if (_sliceStepLabel) {
        _sliceStepLabel->setText(tr("Step: %1").arg(newSize));
    }

    // Save to settings
    QSettings settings(vc3d::settingsFilePath(), QSettings::IniFormat);
    settings.setValue(vc3d::settings::viewer::SLICE_STEP_SIZE, newSize);

    // Update View dock widget spinbox
    if (auto* spinSliceStep = ui.spinSliceStepSize) {
        QSignalBlocker blocker(spinSliceStep);
        spinSliceStep->setValue(newSize);
    }
}

std::filesystem::path seg_path_name(const std::filesystem::path &path)
{
    std::string name;
    bool store = false;
    for(auto elm : path) {
        if (store)
            name += "/"+elm.string();
        else if (elm == "paths")
            store = true;
    }
    name.erase(0,1);
    return name;
}

// Open volume package
void CWindow::OpenVolume(const QString& path)
{
    QString aVpkgPath = path;
    QSettings settings(vc3d::settingsFilePath(), QSettings::IniFormat);

    if (aVpkgPath.isEmpty()) {
        aVpkgPath = QFileDialog::getExistingDirectory(
            this, tr("Open Directory"), settings.value(vc3d::settings::volpkg::DEFAULT_PATH).toString(),
            QFileDialog::ShowDirsOnly | QFileDialog::DontResolveSymlinks | QFileDialog::ReadOnly | QFileDialog::DontUseNativeDialog);
        // Dialog box cancelled
        if (aVpkgPath.length() == 0) {
            Logger()->info("Open .volpkg canceled");
            return;
        }
    }

    // Checks the folder path for .volpkg extension
    auto const extension = aVpkgPath.toStdString().substr(
        aVpkgPath.toStdString().length() - 7, aVpkgPath.toStdString().length());
    if (extension != ".volpkg") {
        QMessageBox::warning(
            this, tr("ERROR"),
            "The selected file is not of the correct type: \".volpkg\"");
        Logger()->error(
            "Selected file is not .volpkg: {}", aVpkgPath.toStdString());
        fVpkg = nullptr;  // Is needed for User Experience, clears screen.
        updateNormalGridAvailability();
        return;
    }

    // Open volume package
    if (!InitializeVolumePkg(aVpkgPath.toStdString() + "/")) {
        return;
    }

    // Check version number
    if (fVpkg->version() < VOLPKG_MIN_VERSION) {
        const auto msg = "Volume package is version " +
                         std::to_string(fVpkg->version()) +
                         " but this program requires version " +
                         std::to_string(VOLPKG_MIN_VERSION) + "+.";
        Logger()->error(msg);
        QMessageBox::warning(this, tr("ERROR"), QString(msg.c_str()));
        fVpkg = nullptr;
        updateNormalGridAvailability();
        return;
    }

    fVpkgPath = aVpkgPath;
    if (_segmentationWidget) {
        _segmentationWidget->setVolumePackagePath(aVpkgPath);
    }
    setVolume(fVpkg->volume());
    {
        const QSignalBlocker blocker{volSelect};
        volSelect->clear();
    }
    QVector<QPair<QString, QString>> volumeEntries;
    QString bestGrowthVolumeId = QString::fromStdString(currentVolumeId);
    bool preferredVolumeFound = false;
    for (const auto& id : fVpkg->volumeIDs()) {
        auto vol = fVpkg->volume(id);
        const QString idStr = QString::fromStdString(id);
        const QString nameStr = QString::fromStdString(vol->name());
        const QString label = nameStr.isEmpty() ? idStr : QStringLiteral("%1 (%2)").arg(nameStr, idStr);
        volSelect->addItem(label, QVariant(idStr));
        volumeEntries.append({idStr, label});

        const QString loweredName = nameStr.toLower();
        const QString loweredId = idStr.toLower();
        const bool matchesPreferred = loweredName.contains(QStringLiteral("surface")) ||
                                      loweredName.contains(QStringLiteral("surf")) ||
                                      loweredId.contains(QStringLiteral("surface")) ||
                                      loweredId.contains(QStringLiteral("surf"));

        if (!preferredVolumeFound && matchesPreferred) {
            bestGrowthVolumeId = idStr;
            preferredVolumeFound = true;
        }
    }

    if (bestGrowthVolumeId.isEmpty() && !volumeEntries.isEmpty()) {
        bestGrowthVolumeId = volumeEntries.front().first;
    }
    _segmentationGrowthVolumeId = bestGrowthVolumeId.toStdString();

    if (_segmentationWidget) {
        _segmentationWidget->setAvailableVolumes(volumeEntries, bestGrowthVolumeId);
    }

    if (_volumeOverlay) {
        _volumeOverlay->setVolumePkg(fVpkg, aVpkgPath);
    }

    // Populate the segmentation directory dropdown
    {
        const QSignalBlocker blocker{cmbSegmentationDir};
        cmbSegmentationDir->clear();

        auto availableDirs = fVpkg->getAvailableSegmentationDirectories();
        for (const auto& dirName : availableDirs) {
            cmbSegmentationDir->addItem(QString::fromStdString(dirName));
        }

        // Select the current directory (default is "paths")
        int currentIndex = cmbSegmentationDir->findText(QString::fromStdString(fVpkg->getSegmentationDirectory()));
        if (currentIndex >= 0) {
            cmbSegmentationDir->setCurrentIndex(currentIndex);
        }
    }

    if (_surfacePanel) {
        _surfacePanel->setVolumePkg(fVpkg);
        // Reset stride user override so tiered defaults apply to new volume
        if (_viewerManager) {
            _viewerManager->resetStrideUserOverride();
        }
        _surfacePanel->loadSurfaces(false);
    }
    if (_menuController) {
        _menuController->updateRecentVolpkgList(aVpkgPath);
    }

    // Set volume package in Seeding widget
   if (_seedingWidget) {
       _seedingWidget->setVolumePkg(fVpkg);
   }

   if (_surfacePanel) {
       _surfacePanel->refreshPointSetFilterOptions();
   }

    startWatchingWithInotify();
}

void CWindow::CloseVolume(void)
{
    stopWatchingWithInotify();
    if (_inotifyProcessTimer) {
        _inotifyProcessTimer->stop();
    }

    // Clear any pending inotify events
    _pendingInotifyEvents.clear();
    _pendingSegmentUpdates.clear();
    _pendingMoves.clear();

    // Notify viewers to clear their surface pointers before we delete them
    emit sendVolumeClosing();

    // Tear down active segmentation editing before surfaces disappear to avoid
    // dangling pointers inside the edit manager when the underlying surfaces
    // are unloaded (reloading with editing enabled previously triggered a
    // use-after-free crash).
    if (_segmentationModule) {
        if (_segmentationModule->editingEnabled()) {
            _segmentationModule->setEditingEnabled(false);
        } else if (_segmentationModule->hasActiveSession()) {
            _segmentationModule->endEditingSession();
        }
    }

    // Clear surface collection first
    _surf_col->setSurface("segmentation", nullptr, true);

    // Clear all surfaces from the surface collection
    if (fVpkg) {
        for (const auto& id : fVpkg->getLoadedSurfaceIDs()) {
            _surf_col->setSurface(id, nullptr, true);
        }
        // Tell VolumePkg to unload all surfaces
        fVpkg->unloadAllSurfaces();
    }

    // Clear the volume package
    fVpkg = nullptr;
    currentVolume = nullptr;
    _focusHistory.clear();
    _focusHistoryIndex = -1;
    _navigatingFocusHistory = false;
    _segmentationGrowthVolumeId.clear();
    updateNormalGridAvailability();
    if (_segmentationWidget) {
        _segmentationWidget->setAvailableVolumes({}, QString());
        _segmentationWidget->setVolumePackagePath(QString());
    }

    if (_surfacePanel) {
        _surfacePanel->clear();
        _surfacePanel->setVolumePkg(nullptr);
        _surfacePanel->resetTagUi();
    }

    // Update UI
    UpdateView();
    if (treeWidgetSurfaces) {
        treeWidgetSurfaces->clear();
    }

    // Clear points
    _point_collection->clearAll();

    if (_volumeOverlay) {
        _volumeOverlay->clearVolumePkg();
    }
}

// Handle open request
auto CWindow::can_change_volume_() -> bool
{
    bool canChange = fVpkg != nullptr && fVpkg->numberOfVolumes() > 1;
    return canChange;
}

// Handle request to step impact range down
void CWindow::onLocChanged(void)
{
    // std::cout << "loc changed!" << "\n";

}

void CWindow::onVolumeClicked(cv::Vec3f vol_loc, cv::Vec3f normal, Surface *surf, Qt::MouseButton buttons, Qt::KeyboardModifiers modifiers)
{
    if (modifiers & Qt::ShiftModifier) {
        return;
    }
    else if (modifiers & Qt::ControlModifier) {
        std::cout << "clicked on vol loc " << vol_loc << std::endl;
        // Get the surface ID from the surface collection
        std::string surfId;
        if (_surf_col && surf) {
            surfId = _surf_col->findSurfaceId(surf);
        }
        centerFocusAt(vol_loc, normal, surfId, true);
    }
    else {
    }
}

void CWindow::onManualPlaneChanged(void)
{
    cv::Vec3f normal;

    for(int i=0;i<3;i++) {
        normal[i] = spNorm[i]->value();
    }

    auto planeShared = _surf_col->surface("manual plane");
    PlaneSurface *plane = dynamic_cast<PlaneSurface*>(planeShared.get());

    if (!plane)
        return;

    plane->setNormal(normal);
    _surf_col->setSurface("manual plane", planeShared);
}

void CWindow::onSurfaceActivated(const QString& surfaceId, QuadSurface* surface)
{
    const std::string previousSurfId = _surfID;
    _surfID = surfaceId.toStdString();

    // Look up the shared_ptr by ID
    if (fVpkg && !_surfID.empty()) {
        _surf_weak = fVpkg->getSurface(_surfID);
    } else {
        _surf_weak.reset();
    }

    auto surf = _surf_weak.lock();

    if (_surfID != previousSurfId) {
        if (_segmentationModule && _segmentationModule->editingEnabled()) {
            _segmentationModule->setEditingEnabled(false);
        } else if (_segmentationWidget && _segmentationWidget->isEditingEnabled()) {
            _segmentationWidget->setEditingEnabled(false);
        }

        // Handle approval mask when switching segments
        if (_segmentationModule) {
            _segmentationModule->onActiveSegmentChanged(surf.get());
        }
    }

    if (surf) {
        applySlicePlaneOrientation(surf.get());
    } else {
        applySlicePlaneOrientation();
    }

    if (_surfacePanel && _surfacePanel->isCurrentOnlyFilterEnabled()) {
        _surfacePanel->refreshFiltersOnly();
    }
}

void CWindow::onSurfaceWillBeDeleted(std::string name, std::shared_ptr<Surface> surf)
{
    // Called BEFORE surface deletion - clear all references to prevent use-after-free

    // Clear if this is our current active surface
    auto currentSurf = _surf_weak.lock();
    if (currentSurf && currentSurf == surf) {
        _surf_weak.reset();
        _surfID.clear();
    }

    // Focus history uses string IDs now, so no cleanup needed for surface pointers
    // (the ID remains valid for lookup - will just return nullptr if surface is gone)
}

void CWindow::onEditMaskPressed(void)
{
    auto surf = _surf_weak.lock();
    if (!surf)
        return;

    std::filesystem::path path = surf->path/"mask.tif";

    if (!std::filesystem::exists(path)) {
        cv::Mat_<uint8_t> mask;
        cv::Mat_<cv::Vec3f> coords; // Not used after generation

        // Generate the binary mask at raw points resolution
        render_binary_mask(surf.get(), mask, coords, 1.0f);

        // Save just the mask as single layer
        cv::imwrite(path.string(), mask);

        // Update metadata
        (*surf->meta)["date_last_modified"] = get_surface_time_str();
        surf->save_meta();
    }

    QDesktopServices::openUrl(QUrl::fromLocalFile(path.string().c_str()));
}

void CWindow::onAppendMaskPressed(void)
{
    auto surf = _surf_weak.lock();
    if (!surf || !currentVolume) {
        if (!surf) {
            QMessageBox::warning(this, tr("Error"), tr("No surface selected."));
        } else {
            QMessageBox::warning(this, tr("Error"), tr("No volume loaded."));
        }
        return;
    }

    std::filesystem::path path = surf->path/"mask.tif";

    cv::Mat_<uint8_t> mask;
    cv::Mat_<uint8_t> img;
    std::vector<cv::Mat> existing_layers;

    z5::Dataset* ds = currentVolume->zarrDataset(0);

    try {
        // Find the segmentation viewer and check if composite is enabled
        CVolumeViewer* segViewer = segmentationViewer();
        bool useComposite = segViewer && segViewer->isCompositeEnabled();

        // Check if mask.tif exists
        if (std::filesystem::exists(path)) {
            // Load existing mask
            cv::imreadmulti(path.string(), existing_layers, cv::IMREAD_UNCHANGED);

            if (existing_layers.empty()) {
                QMessageBox::warning(this, tr("Error"), tr("Could not read existing mask file."));
                return;
            }

            // Use the first layer as the mask
            mask = existing_layers[0];
            cv::Size maskSize = mask.size();

            if (useComposite) {
                // Use composite rendering from the segmentation viewer
                img = segViewer->renderCompositeForSurface(surf, maskSize);
            } else {
                // Original single-layer rendering - use same approach as render_binary_mask
                cv::Size rawSize = surf->rawPointsPtr()->size();
                cv::Vec3f ptr = surf->pointer();
                cv::Vec3f offset(-rawSize.width/2.0f, -rawSize.height/2.0f, 0);

                // Use surface's scale so sx = _scale/_scale = 1.0, sampling 1:1 from raw points
                float surfScale = surf->scale()[0];
                cv::Mat_<cv::Vec3f> coords;
                surf->gen(&coords, nullptr, maskSize, ptr, surfScale, offset);

                std::cout << "[AppendMask non-composite] rawSize: " << rawSize.width << "x" << rawSize.height
                          << ", maskSize: " << maskSize.width << "x" << maskSize.height
                          << ", coords size: " << coords.cols << "x" << coords.rows
                          << ", surface._scale: " << surf->scale()[0] << std::endl;

                // Sample a few coords to verify they're in native voxel space
                if (coords.rows > 4 && coords.cols > 4) {
                    std::cout << "[AppendMask non-composite] coords[0,0]: " << coords(4,4)
                              << ", coords[center]: " << coords(coords.rows/2, coords.cols/2)
                              << ", coords[end]: " << coords(coords.rows-5, coords.cols-5) << std::endl;
                }

                render_image_from_coords(coords, img, ds, chunk_cache);
            }
            cv::normalize(img, img, 0, 255, cv::NORM_MINMAX, CV_8U);

            std::cout << "[AppendMask] maskSize: " << maskSize.width << "x" << maskSize.height
                      << ", img size: " << img.cols << "x" << img.rows
                      << ", useComposite: " << useComposite << std::endl;

            // Append the new image layer to existing layers
            existing_layers.push_back(img);

            // Save all layers
            imwritemulti(path.string(), existing_layers);

            QString message = useComposite ?
                tr("Appended composite surface image to existing mask (now %1 layers)").arg(existing_layers.size()) :
                tr("Appended surface image to existing mask (now %1 layers)").arg(existing_layers.size());
            statusBar()->showMessage(message, 3000);

        } else {
            // No existing mask, generate both mask and image at raw points resolution
            cv::Mat_<cv::Vec3f> coords;
            render_binary_mask(surf.get(), mask, coords, 1.0f);
            cv::Size maskSize = mask.size();

            if (useComposite) {
                // Use composite rendering for image
                img = segViewer->renderCompositeForSurface(surf, maskSize);
            } else {
                // Original rendering
                render_surface_image(surf.get(), mask, img, ds, chunk_cache, 1.0f);
            }
            cv::normalize(img, img, 0, 255, cv::NORM_MINMAX, CV_8U);

            // Save as new multi-layer TIFF
            std::vector<cv::Mat> layers = {mask, img};
            imwritemulti(path.string(), layers);

            QString message = useComposite ?
                tr("Created new surface mask with composite image data") :
                tr("Created new surface mask with image data");
            statusBar()->showMessage(message, 3000);
        }

        // Update metadata
        (*surf->meta)["date_last_modified"] = get_surface_time_str();
        surf->save_meta();

        QDesktopServices::openUrl(QUrl::fromLocalFile(path.string().c_str()));

    } catch (const std::exception& e) {
        QMessageBox::critical(this, tr("Error"),
                            tr("Failed to render surface: %1").arg(e.what()));
    }
}

QString CWindow::getCurrentVolumePath() const
{
    if (currentVolume == nullptr) {
        return QString();
    }
    return QString::fromStdString(currentVolume->path().string());
}

void CWindow::onSegmentationDirChanged(int index)
{
    if (!fVpkg || index < 0 || !cmbSegmentationDir) {
        return;
    }

    std::string newDir = cmbSegmentationDir->itemText(index).toStdString();

    // Only reload if the directory actually changed
    if (newDir != fVpkg->getSegmentationDirectory()) {
        // Clear the current segmentation surface first to ensure viewers update
        _surf_col->setSurface("segmentation", nullptr, true);

        // Clear current surface selection
        _surf_weak.reset();
        _surfID.clear();
        treeWidgetSurfaces->clearSelection();

        if (_surfacePanel) {
            _surfacePanel->resetTagUi();
        }

        // Set the new directory in the VolumePkg
        fVpkg->setSegmentationDirectory(newDir);

        // Reset stride user override so tiered defaults apply to new directory
        if (_viewerManager) {
            _viewerManager->resetStrideUserOverride();
        }
        if (_surfacePanel) {
            _surfacePanel->loadSurfaces(false);
        }

        // Update the status bar to show the change
        statusBar()->showMessage(tr("Switched to %1 directory").arg(QString::fromStdString(newDir)), 3000);
    }
}


void CWindow::onManualLocationChanged()
{
    // Check if we have a valid volume loaded
    if (!currentVolume) {
        return;
    }

    // Parse the comma-separated values
    QString text = lblLocFocus->text().trimmed();
    QStringList parts = text.split(',');

    // Validate we have exactly 3 parts
    if (parts.size() != 3) {
        // Invalid input - restore the previous values
        POI* poi = _surf_col->poi("focus");
        if (poi) {
            lblLocFocus->setText(QString("%1, %2, %3")
                .arg(static_cast<int>(poi->p[0]))
                .arg(static_cast<int>(poi->p[1]))
                .arg(static_cast<int>(poi->p[2])));
        }
        return;
    }

    // Parse each coordinate
    bool ok[3];
    int x = parts[0].trimmed().toInt(&ok[0]);
    int y = parts[1].trimmed().toInt(&ok[1]);
    int z = parts[2].trimmed().toInt(&ok[2]);

    // Validate the input
    if (!ok[0] || !ok[1] || !ok[2]) {
        // Invalid input - restore the previous values
        POI* poi = _surf_col->poi("focus");
        if (poi) {
            lblLocFocus->setText(QString("%1, %2, %3")
                .arg(static_cast<int>(poi->p[0]))
                .arg(static_cast<int>(poi->p[1]))
                .arg(static_cast<int>(poi->p[2])));
        }
        return;
    }

    // Clamp values to volume bounds
    auto [w, h, d] = currentVolume->shape();

    x = std::max(0, std::min(x, w - 1));
    y = std::max(0, std::min(y, h - 1));
    z = std::max(0, std::min(z, d - 1));

    // Update the line edit with clamped values
    lblLocFocus->setText(QString("%1, %2, %3").arg(x).arg(y).arg(z));

    // Update the focus POI
    POI* poi = _surf_col->poi("focus");
    if (!poi) {
        poi = new POI;
    }

    poi->p = cv::Vec3f(x, y, z);
    poi->n = cv::Vec3f(0, 0, 1); // Default normal for XY plane

    _surf_col->setPOI("focus", poi);

    if (_surfacePanel) {
        _surfacePanel->refreshFiltersOnly();
    }
}

void CWindow::onZoomIn()
{
    // Get the active sub-window
    QMdiSubWindow* activeWindow = mdiArea->activeSubWindow();
    if (!activeWindow) return;

    // Get the viewer from the active window
    CVolumeViewer* viewer = qobject_cast<CVolumeViewer*>(activeWindow->widget());
    if (!viewer) return;

    // Get the center of the current view as the zoom point
    QPointF center = viewer->fGraphicsView->mapToScene(
        viewer->fGraphicsView->viewport()->rect().center());

    // Trigger zoom in (positive steps)
    viewer->onZoom(1, center, Qt::NoModifier);
}

void CWindow::onFocusPOIChanged(std::string name, POI* poi)
{
    if (name == "focus" && poi) {
        lblLocFocus->setText(QString("%1, %2, %3")
            .arg(static_cast<int>(poi->p[0]))
            .arg(static_cast<int>(poi->p[1]))
            .arg(static_cast<int>(poi->p[2])));

        if (_surfacePanel) {
            _surfacePanel->refreshFiltersOnly();
        }

        applySlicePlaneOrientation();
    }
}

void CWindow::onPointDoubleClicked(uint64_t pointId)
{
    auto point_opt = _point_collection->getPoint(pointId);
    if (point_opt) {
        POI *poi = _surf_col->poi("focus");
        if (!poi) {
            poi = new POI;
        }
        poi->p = point_opt->p;

        // Find the closest normal on the segmentation surface
        auto seg_surface = _surf_col->surface("segmentation");
        if (auto* quad_surface = dynamic_cast<QuadSurface*>(seg_surface.get())) {
            auto ptr = quad_surface->pointer();
            auto* patchIndex = _viewerManager ? _viewerManager->surfacePatchIndex() : nullptr;
            quad_surface->pointTo(ptr, point_opt->p, 4.0, 100, patchIndex);
            poi->n = quad_surface->normal(ptr, quad_surface->loc(ptr));
        } else {
            poi->n = cv::Vec3f(0, 0, 1); // Default normal if no surface
        }

        _surf_col->setPOI("focus", poi);
    }
}

void CWindow::onZoomOut()
{
    // Get the active sub-window
    QMdiSubWindow* activeWindow = mdiArea->activeSubWindow();
    if (!activeWindow) return;

    // Get the viewer from the active window
    CVolumeViewer* viewer = qobject_cast<CVolumeViewer*>(activeWindow->widget());
    if (!viewer) return;

    // Get the center of the current view as the zoom point
    QPointF center = viewer->fGraphicsView->mapToScene(
        viewer->fGraphicsView->viewport()->rect().center());

    // Trigger zoom out (negative steps)
    viewer->onZoom(-1, center, Qt::NoModifier);
}

void CWindow::onCopyCoordinates()
{
    QString coords = lblLocFocus->text().trimmed();
    if (!coords.isEmpty()) {
        QApplication::clipboard()->setText(coords);
        statusBar()->showMessage(tr("Coordinates copied to clipboard: %1").arg(coords), 2000);
    }
}

void CWindow::onResetAxisAlignedRotations()
{
    _axisAlignedSegXZRotationDeg = 0.0f;
    _axisAlignedSegYZRotationDeg = 0.0f;
    _axisAlignedSliceDrags.clear();
    resetAllPlaneRotations();
    applySlicePlaneOrientation();
    if (_planeSlicingOverlay) {
        _planeSlicingOverlay->refreshAll();
    }
    statusBar()->showMessage(tr("All plane rotations reset"), 2000);
}

CWindow::PlaneRotation& CWindow::planeRotation(const std::string& planeName)
{
    return _planeRotations[planeName];
}

void CWindow::adjustPlaneRotation(const std::string& planeName, float deltaPitch, float deltaYaw, float deltaRoll)
{
    auto& rot = _planeRotations[planeName];
    rot.pitch = normalizeDegrees(rot.pitch + deltaPitch);
    rot.yaw = normalizeDegrees(rot.yaw + deltaYaw);
    rot.roll = normalizeDegrees(rot.roll + deltaRoll);

    // Show feedback in status bar
    statusBar()->showMessage(
        tr("%1: pitch=%2 yaw=%3 roll=%4")
            .arg(QString::fromStdString(planeName))
            .arg(rot.pitch, 0, 'f', 1)
            .arg(rot.yaw, 0, 'f', 1)
            .arg(rot.roll, 0, 'f', 1),
        2000);

    scheduleAxisAlignedOrientationUpdate();
}

void CWindow::resetAllPlaneRotations()
{
    _planeRotations.clear();
}

std::string CWindow::focusedPlaneName() const
{
    if (!_viewerManager) {
        return "";
    }

    // Find the active/focused viewer and return its surface name if it's a plane
    QWidget* focused = QApplication::focusWidget();
    if (!focused) {
        return "";
    }

    std::string result;
    _viewerManager->forEachViewer([&](CVolumeViewer* viewer) {
        if (!viewer || !result.empty()) {
            return;
        }
        // Check if this viewer or any of its children has focus
        if (viewer->isAncestorOf(focused) || viewer == focused ||
            (viewer->fGraphicsView && (viewer->fGraphicsView == focused ||
                                        viewer->fGraphicsView->isAncestorOf(focused)))) {
            const std::string& name = viewer->surfName();
            // Only return plane surface names
            if (name == "xy plane" || name == "seg xz" || name == "seg yz" ||
                name == "xz plane" || name == "yz plane") {
                result = name;
            }
        }
    });

    // If no viewer is focused, default to XY plane since it's the most common
    if (result.empty()) {
        result = "xy plane";
    }

    return result;
}

cv::Vec3f CWindow::applyEulerRotation(const cv::Vec3f& baseNormal, const PlaneRotation& rot) const
{
    if (rot.isIdentity()) {
        return baseNormal;
    }

    // Apply rotations in order: yaw (Z), pitch (X), roll (Y)
    // Convert degrees to radians
    const float yawRad = rot.yaw * static_cast<float>(CV_PI / 180.0);
    const float pitchRad = rot.pitch * static_cast<float>(CV_PI / 180.0);
    const float rollRad = rot.roll * static_cast<float>(CV_PI / 180.0);

    // Build rotation matrices
    const float cy = std::cos(yawRad), sy = std::sin(yawRad);
    const float cp = std::cos(pitchRad), sp = std::sin(pitchRad);
    const float cr = std::cos(rollRad), sr = std::sin(rollRad);

    // Combined rotation matrix: R = Rz(yaw) * Rx(pitch) * Ry(roll)
    // This gives intuitive behavior where yaw rotates in the XY plane
    cv::Matx33f Rz(cy, -sy, 0,
                   sy,  cy, 0,
                    0,   0, 1);

    cv::Matx33f Rx(1,  0,   0,
                   0, cp, -sp,
                   0, sp,  cp);

    cv::Matx33f Ry( cr, 0, sr,
                     0, 1,  0,
                   -sr, 0, cr);

    cv::Matx33f R = Rz * Rx * Ry;

    cv::Vec3f result = R * baseNormal;
    cv::normalize(result, result);
    return result;
}

void CWindow::onAxisOverlayVisibilityToggled(bool enabled)
{
    if (_planeSlicingOverlay) {
        _planeSlicingOverlay->setAxisAlignedEnabled(enabled && _useAxisAlignedSlices);
    }
    if (auto* spinAxisOverlayOpacity = ui.spinAxisOverlayOpacity) {
        spinAxisOverlayOpacity->setEnabled(_useAxisAlignedSlices && enabled);
    }
    QSettings settings(vc3d::settingsFilePath(), QSettings::IniFormat);
    settings.setValue(vc3d::settings::viewer::SHOW_AXIS_OVERLAYS, enabled ? "1" : "0");
}

void CWindow::onAxisOverlayOpacityChanged(int value)
{
    float normalized = std::clamp(static_cast<float>(value) / 100.0f, 0.0f, 1.0f);
    if (_planeSlicingOverlay) {
        _planeSlicingOverlay->setAxisAlignedOverlayOpacity(normalized);
    }
    QSettings settings(vc3d::settingsFilePath(), QSettings::IniFormat);
    settings.setValue(vc3d::settings::viewer::AXIS_OVERLAY_OPACITY, value);
}

void CWindow::recalcAreaForSegments(const std::vector<std::string>& ids)
{
    if (!fVpkg) return;

    // Linear voxel size (µm/voxel) for cm² conversion
    float voxelsize = 1.0f;
    try {
        if (currentVolume) {
            voxelsize = static_cast<float>(currentVolume->voxelSize());
        }
    } catch (...) { voxelsize = 1.0f; }
    if (!std::isfinite(voxelsize) || voxelsize <= 0.f) voxelsize = 1.0f;

    int okCount = 0, failCount = 0;
    QStringList updatedIds, skippedIds;

    for (const auto& id : ids) {
        auto sm = fVpkg->getSurface(id);
        if (!sm) {
            ++failCount; skippedIds << QString::fromStdString(id) + " (missing surface)";
            continue;
        }
        auto* surf = sm.get(); // QuadSurface* - sm is already shared_ptr<QuadSurface>

        // --- Load mask (robust multi-page handling) ----------------------
        const std::filesystem::path maskPath = sm->path / "mask.tif";
        if (!std::filesystem::exists(maskPath)) {
            ++failCount; skippedIds << QString::fromStdString(id) + " (no mask.tif)";
            continue;
        }

        cv::Mat1b mask01;
        {
            std::vector<cv::Mat> pages;
            if (cv::imreadmulti(maskPath.string(), pages, cv::IMREAD_UNCHANGED) && !pages.empty()) {
                int best = choose_largest_page(pages);
                if (best < 0) { ++failCount; skippedIds << QString::fromStdString(id) + " (mask pages invalid)"; continue; }
                binarize_mask(pages[best], mask01);
            } else {
                // Fallback: single-page read
                cv::Mat m = cv::imread(maskPath.string(), cv::IMREAD_UNCHANGED);
                if (m.empty()) { ++failCount; skippedIds << QString::fromStdString(id) + " (mask read error)"; continue; }
                binarize_mask(m, mask01);
            }
        }
        if (mask01.empty()) {
            ++failCount; skippedIds << QString::fromStdString(id) + " (empty mask)";
            continue;
        }

        // --- Load ORIGINAL quadmesh (no resampling; lower memory) --------
        cv::Mat1f X, Y, Z;
        if (!load_tif_as_float(sm->path / "x.tif", X) ||
            !load_tif_as_float(sm->path / "y.tif", Y) ||
            !load_tif_as_float(sm->path / "z.tif", Z)) {
            ++failCount; skippedIds << QString::fromStdString(id) + " (bad or missing x/y/z.tif)";
            continue;
        }
        if (X.size() != Y.size() || X.size() != Z.size()
            || X.rows < 2 || X.cols < 2) {
            ++failCount; skippedIds << QString::fromStdString(id) + " (xyz size mismatch)";
            continue;
        }

        // --- Area from kept quads --------------
        double area_vx2 = 0.0;
        try {
            area_vx2 = area_from_mesh_and_mask(X, Y, Z, mask01);
        } catch (...) {
            ++failCount; skippedIds << QString::fromStdString(id) + " (area compute error)";
            continue;
        }
        if (!std::isfinite(area_vx2)) {
            ++failCount; skippedIds << QString::fromStdString(id) + " (non-finite area)";
            continue;
        }

        // --- Convert voxel^2 → cm^2 -----------------------------------------
        const double area_cm2 = area_vx2 * double(voxelsize) * double(voxelsize) / 1e8;
        if (!std::isfinite(area_cm2)) {
            ++failCount; skippedIds << QString::fromStdString(id) + " (non-finite cm²)";
            continue;
        }

        // --- Persist & UI update --------------------------------------------
        try {
            if (!surf->meta) surf->meta = std::make_unique<nlohmann::json>();
            (*surf->meta)["area_vx2"] = area_vx2;
            (*surf->meta)["area_cm2"] = area_cm2;
            (*surf->meta)["date_last_modified"] = get_surface_time_str();
            surf->save_meta();
            okCount++;
            updatedIds << QString::fromStdString(id);
        } catch (...) {
            ++failCount; skippedIds << QString::fromStdString(id) + " (meta save failed)";
            continue;
        }

        // Update the Surfaces tree (Area column)
        QTreeWidgetItemIterator it(treeWidgetSurfaces);
        while (*it) {
            if ((*it)->data(SURFACE_ID_COLUMN, Qt::UserRole).toString().toStdString() == id) {
                (*it)->setText(2, QString::number(area_cm2, 'f', 3));
                break;
            }
            ++it;
        }
    }

    if (okCount > 0) {
        statusBar()->showMessage(
            tr("Recalculated area (triangulated kept quads) for %1 segment(s).").arg(okCount), 5000);
    }
    if (failCount > 0) {
        QMessageBox::warning(this, tr("Area Recalculation"),
                             tr("Updated: %1\nSkipped: %2\n\n%3")
                                .arg(okCount)
                                .arg(failCount)
                                .arg(skippedIds.join("\n")));
    }
}

void CWindow::onAxisAlignedSlicesToggled(bool enabled)
{
    _useAxisAlignedSlices = enabled;
    if (enabled) {
        _axisAlignedSegXZRotationDeg = 0.0f;
        _axisAlignedSegYZRotationDeg = 0.0f;
    }
    _axisAlignedSliceDrags.clear();
    qCDebug(lcAxisSlices) << "Axis-aligned slices" << (enabled ? "enabled" : "disabled");
    if (_planeSlicingOverlay) {
        bool overlaysVisible = !ui.chkAxisOverlays || ui.chkAxisOverlays->isChecked();
        _planeSlicingOverlay->setAxisAlignedEnabled(enabled && overlaysVisible);
    }
    if (auto* spinAxisOverlayOpacity = ui.spinAxisOverlayOpacity) {
        spinAxisOverlayOpacity->setEnabled(enabled && (!ui.chkAxisOverlays || ui.chkAxisOverlays->isChecked()));
    }
    QSettings settings(vc3d::settingsFilePath(), QSettings::IniFormat);
    settings.setValue(vc3d::settings::viewer::USE_AXIS_ALIGNED_SLICES, enabled ? "1" : "0");
    updateAxisAlignedSliceInteraction();
    applySlicePlaneOrientation();
}

void CWindow::onSegmentationEditingModeChanged(bool enabled)
{
    if (!_segmentationModule) {
        return;
    }

    const bool already = _segmentationModule->editingEnabled();
    if (already != enabled) {
        // Update widget to reflect actual module state to avoid drift.
        if (_segmentationWidget && _segmentationWidget->isEditingEnabled() != already) {
            _segmentationWidget->setEditingEnabled(already);
        }
        enabled = already;
    }

    std::optional<std::string> recentlyEditedId;
    if (!enabled) {
        if (auto* activeSurface = _segmentationModule->activeBaseSurface()) {
            recentlyEditedId = activeSurface->id;
        }
    }

    // Set flag BEFORE beginEditingSession so the surface change doesn't reset view
    if (_viewerManager) {
        _viewerManager->forEachViewer([this, enabled](CVolumeViewer* viewer) {
            if (!viewer) {
                return;
            }
            if (viewer->surfName() == "segmentation") {
                bool defaultReset = _viewerManager->resetDefaultFor(viewer);
                if (enabled) {
                    viewer->setResetViewOnSurfaceChange(false);
                } else {
                    viewer->setResetViewOnSurfaceChange(defaultReset);
                }
            }
        });
    }

    if (enabled) {
        auto activeSurfaceShared = std::dynamic_pointer_cast<QuadSurface>(_surf_col->surface("segmentation"));

        if (!_segmentationModule->beginEditingSession(activeSurfaceShared)) {
            statusBar()->showMessage(tr("Unable to start segmentation editing"), 3000);
            if (_segmentationWidget && _segmentationWidget->isEditingEnabled()) {
                QSignalBlocker blocker(_segmentationWidget);
                _segmentationWidget->setEditingEnabled(false);
            }
            _segmentationModule->setEditingEnabled(false);
            return;
        }

        if (_viewerManager) {
            _viewerManager->forEachViewer([](CVolumeViewer* viewer) {
                if (viewer) {
                    viewer->clearOverlayGroup("segmentation_radius_indicator");
                }
            });
        }
    } else {
        _segmentationModule->endEditingSession();

        if (recentlyEditedId && !recentlyEditedId->empty()) {
            markSegmentRecentlyEdited(*recentlyEditedId);
        }
    }

    const QString message = enabled
        ? tr("Segmentation editing enabled")
        : tr("Segmentation editing disabled");
    statusBar()->showMessage(message, 2000);
}

void CWindow::onSegmentationStopToolsRequested()
{
    if (!initializeCommandLineRunner()) {
        return;
    }
    if (_cmdRunner) {
        _cmdRunner->cancel();
        statusBar()->showMessage(tr("Cancelling running tools..."), 3000);
    }
}

void CWindow::onGrowSegmentationSurface(SegmentationGrowthMethod method,
                                        SegmentationGrowthDirection direction,
                                        int steps,
                                        bool inpaintOnly)
{
    if (!_segmentationGrower) {
        statusBar()->showMessage(tr("Segmentation growth is unavailable."), 4000);
        return;
    }

    SegmentationGrower::Context context{
        _segmentationModule.get(),
        _segmentationWidget,
        _surf_col,
        _viewerManager.get(),
        chunk_cache
    };
    _segmentationGrower->updateContext(context);

    SegmentationGrower::VolumeContext volumeContext{
        fVpkg,
        currentVolume,
        currentVolumeId,
        _segmentationGrowthVolumeId.empty() ? currentVolumeId : _segmentationGrowthVolumeId,
        _normalGridPath
    };

    if (!_segmentationGrower->start(volumeContext, method, direction, steps, inpaintOnly)) {
        return;
    }
}

float CWindow::normalizeDegrees(float degrees)
{
    while (degrees > 180.0f) {
        degrees -= 360.0f;
    }
    while (degrees <= -180.0f) {
        degrees += 360.0f;
    }
    return degrees;
}

float CWindow::currentAxisAlignedRotationDegrees(const std::string& surfaceName) const
{
    if (surfaceName == "seg xz") {
        return _axisAlignedSegXZRotationDeg;
    }
    if (surfaceName == "seg yz") {
        return _axisAlignedSegYZRotationDeg;
    }
    return 0.0f;
}

void CWindow::setAxisAlignedRotationDegrees(const std::string& surfaceName, float degrees)
{
    const float normalized = normalizeDegrees(degrees);
    if (surfaceName == "seg xz") {
        _axisAlignedSegXZRotationDeg = normalized;
    } else if (surfaceName == "seg yz") {
        _axisAlignedSegYZRotationDeg = normalized;
    }
}

void CWindow::scheduleAxisAlignedOrientationUpdate()
{
    if (!_useAxisAlignedSlices) {
        applySlicePlaneOrientation();
        return;
    }
    _axisAlignedOrientationDirty = true;
    if (!_axisAlignedRotationTimer) {
        applySlicePlaneOrientation();
        return;
    }
    if (!_axisAlignedRotationTimer->isActive()) {
        _axisAlignedRotationTimer->start(kAxisAlignedRotationApplyDelayMs);
    }
}

void CWindow::flushAxisAlignedOrientationUpdate()
{
    if (!_axisAlignedOrientationDirty) {
        return;
    }
    cancelAxisAlignedOrientationTimer();
    applySlicePlaneOrientation();
}

void CWindow::processAxisAlignedOrientationUpdate()
{
    if (!_axisAlignedOrientationDirty) {
        return;
    }
    _axisAlignedOrientationDirty = false;
    applySlicePlaneOrientation();
}

void CWindow::cancelAxisAlignedOrientationTimer()
{
    if (_axisAlignedRotationTimer && _axisAlignedRotationTimer->isActive()) {
        _axisAlignedRotationTimer->stop();
    }
    _axisAlignedOrientationDirty = false;
}

void CWindow::updateAxisAlignedSliceInteraction()
{
    if (!_viewerManager) {
        return;
    }

    _viewerManager->forEachViewer([this](CVolumeViewer* viewer) {
        if (!viewer || !viewer->fGraphicsView) {
            return;
        }
        const std::string& name = viewer->surfName();
        if (name == "seg xz" || name == "seg yz") {
            viewer->fGraphicsView->setMiddleButtonPanEnabled(!_useAxisAlignedSlices);
            qCDebug(lcAxisSlices) << "Middle-button pan set" << QString::fromStdString(name)
                                 << "enabled" << viewer->fGraphicsView->middleButtonPanEnabled();
        }
    });
}

void CWindow::onAxisAlignedSliceMousePress(CVolumeViewer* viewer, const cv::Vec3f& volLoc, Qt::MouseButton button, Qt::KeyboardModifiers)
{
    if (!_useAxisAlignedSlices || button != Qt::MiddleButton || !viewer) {
        return;
    }

    const std::string surfaceName = viewer->surfName();
    if (surfaceName != "seg xz" && surfaceName != "seg yz") {
        return;
    }

    AxisAlignedSliceDragState& state = _axisAlignedSliceDrags[viewer];
    state.active = true;
    state.startScenePos = viewer->volumePointToScene(volLoc);
    state.startRotationDegrees = currentAxisAlignedRotationDegrees(surfaceName);

}

void CWindow::onAxisAlignedSliceMouseMove(CVolumeViewer* viewer, const cv::Vec3f& volLoc, Qt::MouseButtons buttons, Qt::KeyboardModifiers)
{
    if (!_useAxisAlignedSlices || !viewer || !(buttons & Qt::MiddleButton)) {
        return;
    }

    const std::string surfaceName = viewer->surfName();
    if (surfaceName != "seg xz" && surfaceName != "seg yz") {
        return;
    }

    auto it = _axisAlignedSliceDrags.find(viewer);
    if (it == _axisAlignedSliceDrags.end() || !it->second.active) {
        return;
    }

    AxisAlignedSliceDragState& state = it->second;
    QPointF currentScenePos = viewer->volumePointToScene(volLoc);
    const float dragPixels = static_cast<float>(currentScenePos.y() - state.startScenePos.y());
    const float candidate = normalizeDegrees(state.startRotationDegrees - dragPixels * kAxisRotationDegreesPerScenePixel);
    const float currentRotation = currentAxisAlignedRotationDegrees(surfaceName);

    if (std::abs(candidate - currentRotation) < 0.01f) {
        return;
    }

    setAxisAlignedRotationDegrees(surfaceName, candidate);
    scheduleAxisAlignedOrientationUpdate();

}

void CWindow::onAxisAlignedSliceMouseRelease(CVolumeViewer* viewer, Qt::MouseButton button, Qt::KeyboardModifiers)
{
    if (button != Qt::MiddleButton) {
        return;
    }

    auto it = _axisAlignedSliceDrags.find(viewer);
    if (it != _axisAlignedSliceDrags.end()) {
        it->second.active = false;
    }
    flushAxisAlignedOrientationUpdate();
}

void CWindow::applySlicePlaneOrientation(Surface* sourceOverride)
{
    if (!_surf_col) {
        return;
    }

    cancelAxisAlignedOrientationTimer();

    POI *focus = _surf_col->poi("focus");
    cv::Vec3f origin = focus ? focus->p : cv::Vec3f(0, 0, 0);

    // Helper to compute a cache key from Euler rotation + legacy yaw
    const auto computeRotationCacheKey = [&](const std::string& planeName, float legacyYawDeg) -> int {
        const PlaneRotation& rot = _planeRotations[planeName];
        if (!rot.isIdentity()) {
            // Combine all three Euler angles into a single key
            // Quantize to 1 degree precision to allow some cache hits
            int pitchKey = static_cast<int>(std::round(rot.pitch)) & 0x1FF;  // 9 bits (-180 to 180)
            int yawKey = static_cast<int>(std::round(rot.yaw)) & 0x1FF;      // 9 bits
            int rollKey = static_cast<int>(std::round(rot.roll)) & 0x1FF;    // 9 bits
            return (pitchKey << 18) | (yawKey << 9) | rollKey;
        } else if (std::abs(legacyYawDeg) > 0.001f) {
            return axisAlignedRotationCacheKey(legacyYawDeg);
        }
        return 0;
    };

    // Helper to configure a plane with Euler rotation
    const auto configurePlaneWithEuler = [&](const std::string& planeName,
                                              const cv::Vec3f& baseNormal,
                                              float legacyYawDeg = 0.0f) {
        auto planeShared = std::dynamic_pointer_cast<PlaneSurface>(_surf_col->surface(planeName));
        if (!planeShared) {
            planeShared = std::make_shared<PlaneSurface>();
        }

        planeShared->setOrigin(origin);
        planeShared->setInPlaneRotation(0.0f);

        // Get Euler rotation for this plane
        const PlaneRotation& rot = _planeRotations[planeName];

        // Apply Euler rotation if any rotation is set
        cv::Vec3f rotatedNormal;
        if (!rot.isIdentity()) {
            rotatedNormal = applyEulerRotation(baseNormal, rot);
        } else if (std::abs(legacyYawDeg) > 0.001f) {
            // Fall back to legacy yaw-only rotation for backwards compatibility
            const float radians = legacyYawDeg * kDegToRad;
            rotatedNormal = rotateAroundZ(baseNormal, radians);
        } else {
            rotatedNormal = baseNormal;
        }

        planeShared->setNormal(rotatedNormal);

        // Adjust in-plane rotation so "up" is aligned with volume Z when possible
        const cv::Vec3f upAxis(0.0f, 0.0f, 1.0f);
        const cv::Vec3f projectedUp = projectVectorOntoPlane(upAxis, rotatedNormal);
        const cv::Vec3f desiredUp = normalizeOrZero(projectedUp);

        if (cv::norm(desiredUp) > kEpsilon) {
            const cv::Vec3f currentUp = planeShared->basisY();
            const float delta = signedAngleBetween(currentUp, desiredUp, rotatedNormal);
            if (std::abs(delta) > kEpsilon) {
                planeShared->setInPlaneRotation(delta);
            }
        } else {
            planeShared->setInPlaneRotation(0.0f);
        }

        // Set cache key based on rotation state
        planeShared->setAxisAlignedRotationKey(computeRotationCacheKey(planeName, legacyYawDeg));

        _surf_col->setSurface(planeName, planeShared);
        return planeShared;
    };

    // Always update the XY plane with Euler rotations
    auto xyPlane = configurePlaneWithEuler("xy plane", cv::Vec3f(0.0f, 0.0f, 1.0f));

    if (_useAxisAlignedSlices) {
        auto segXZShared = configurePlaneWithEuler("seg xz", cv::Vec3f(0.0f, 1.0f, 0.0f), _axisAlignedSegXZRotationDeg);
        auto segYZShared = configurePlaneWithEuler("seg yz", cv::Vec3f(1.0f, 0.0f, 0.0f), _axisAlignedSegYZRotationDeg);

        if (_planeSlicingOverlay) {
            _planeSlicingOverlay->refreshAll();
        }
        return;
    } else {
        QuadSurface* segment = nullptr;
        std::shared_ptr<Surface> segmentHolder;  // Keep surface alive during this scope
        if (sourceOverride) {
            segment = dynamic_cast<QuadSurface*>(sourceOverride);
        } else {
            segmentHolder = _surf_col->surface("segmentation");
            segment = dynamic_cast<QuadSurface*>(segmentHolder.get());
        }
        if (!segment) {
            return;
        }

        auto segXZShared = std::dynamic_pointer_cast<PlaneSurface>(_surf_col->surface("seg xz"));
        auto segYZShared = std::dynamic_pointer_cast<PlaneSurface>(_surf_col->surface("seg yz"));

        if (!segXZShared) {
            segXZShared = std::make_shared<PlaneSurface>();
        }
        if (!segYZShared) {
            segYZShared = std::make_shared<PlaneSurface>();
        }

        segXZShared->setOrigin(origin);
        segYZShared->setOrigin(origin);

        auto ptr = segment->pointer();
        auto* patchIndex = _viewerManager ? _viewerManager->surfacePatchIndex() : nullptr;
        segment->pointTo(ptr, origin, 1.0f, 1000, patchIndex);

        cv::Vec3f xDir = segment->coord(ptr, {1, 0, 0});
        cv::Vec3f yDir = segment->coord(ptr, {0, 1, 0});
        segXZShared->setNormal(xDir - origin);
        segYZShared->setNormal(yDir - origin);
        segXZShared->setInPlaneRotation(0.0f);
        segYZShared->setInPlaneRotation(0.0f);
        segXZShared->setAxisAlignedRotationKey(-1);
        segYZShared->setAxisAlignedRotationKey(-1);

        _surf_col->setSurface("seg xz", segXZShared);
        _surf_col->setSurface("seg yz", segYZShared);
        if (_planeSlicingOverlay) {
            _planeSlicingOverlay->refreshAll();
        }
        return;
    }
}


void CWindow::startWatchingWithInotify()
{
    if (!fVpkg) {
        return;
    }

    // Check if file watching is enabled in settings
    QSettings settings(vc3d::settingsFilePath(), QSettings::IniFormat);
    if (!settings.value(vc3d::settings::perf::ENABLE_FILE_WATCHING, vc3d::settings::perf::ENABLE_FILE_WATCHING_DEFAULT).toBool()) {
        Logger()->info("File watching is disabled in settings");
        return;
    }

    // Stop any existing watches
    stopWatchingWithInotify();

    // Initialize inotify
    _inotifyFd = inotify_init1(IN_NONBLOCK | IN_CLOEXEC);
    if (_inotifyFd < 0) {
        Logger()->error("Failed to initialize inotify: {}", strerror(errno));
        return;
    }

    // Watch both paths and traces directories
    auto availableDirs = fVpkg->getAvailableSegmentationDirectories();
    for (const auto& dirName : availableDirs) {
        std::filesystem::path dirPath = std::filesystem::path(fVpkg->getVolpkgDirectory()) / dirName;

        if (!std::filesystem::exists(dirPath)) {
            Logger()->debug("Directory {} does not exist, skipping watch", dirPath.string());
            continue;
        }

        // Watch for directory create, delete, and move events
        int wd = inotify_add_watch(_inotifyFd, dirPath.c_str(),
                                  IN_CREATE | IN_DELETE | IN_MOVED_FROM | IN_MOVED_TO | IN_ONLYDIR);

        if (wd < 0) {
            Logger()->error("Failed to add inotify watch for {}: {}", dirPath.string(), strerror(errno));
            continue;
        }

        _watchDescriptors[wd] = dirName;
        Logger()->info("Started inotify watch for {} directory (wd={})", dirName, wd);
    }

    // Set up Qt socket notifier to integrate with event loop
    _inotifyNotifier = new QSocketNotifier(_inotifyFd, QSocketNotifier::Read, this);
    connect(_inotifyNotifier, &QSocketNotifier::activated, this, &CWindow::onInotifyEvent);;
}

void CWindow::stopWatchingWithInotify()
{
    if (_inotifyProcessTimer) {if (_inotifyProcessTimer) {
        _inotifyProcessTimer->stop();
    }
        _inotifyProcessTimer->stop();
    }

    if (_inotifyNotifier) {
        delete _inotifyNotifier;
        _inotifyNotifier = nullptr;
    }

    if (_inotifyFd >= 0) {
        // Remove all watches
        for (const auto& [wd, dirName] : _watchDescriptors) {
            inotify_rm_watch(_inotifyFd, wd);
        }
        _watchDescriptors.clear();

        ::close(_inotifyFd);
        _inotifyFd = -1;
    }

    _pendingMoves.clear();
}

void CWindow::onInotifyEvent()
{
    char buffer[4096] __attribute__((aligned(__alignof__(struct inotify_event))));
    ssize_t length = read(_inotifyFd, buffer, sizeof(buffer));

    if (length < 0) {
        if (errno != EAGAIN) {
            std::cerr << "Error reading inotify events: " << strerror(errno) << std::endl;
        }
        return;
    }

    ssize_t i = 0;
    while (i < length) {
        struct inotify_event* event = reinterpret_cast<struct inotify_event*>(&buffer[i]);

        if (event->len > 0) {
            std::string fileName(event->name);

            // Skip hidden files and temporary files
            if (fileName.empty() || fileName[0] == '.' || fileName.find("~") != std::string::npos) {
                i += sizeof(struct inotify_event) + event->len;
                continue;
            }

            // Find the directory name for this watch descriptor
            auto it = _watchDescriptors.find(event->wd);
            if (it != _watchDescriptors.end()) {
                std::string dirName = it->second;

                // Handle different event types
                if (event->mask & IN_CREATE) {
                    // New segment created
                    InotifyEvent evt;
                    evt.type = InotifyEvent::Addition;
                    evt.dirName = dirName;
                    evt.segmentId = fileName;
                    _pendingInotifyEvents.push_back(evt);

                } else if (event->mask & IN_DELETE) {
                    // Segment deleted
                    InotifyEvent evt;
                    evt.type = InotifyEvent::Removal;
                    evt.dirName = dirName;
                    evt.segmentId = fileName;
                    _pendingInotifyEvents.push_back(evt);

                } else if (event->mask & IN_MOVED_FROM) {
                    // First part of move/rename - store with cookie
                    // Store both the filename and directory for orphaned move cleanup
                    _pendingMoves[event->cookie] = dirName + "/" + fileName;

                } else if (event->mask & IN_MOVED_TO) {
                    // Second part of move/rename
                    auto moveIt = _pendingMoves.find(event->cookie);
                    if (moveIt != _pendingMoves.end()) {
                        // This is a rename within watched directories
                        // Extract the old filename from the stored path
                        std::string oldPath = moveIt->second;
                        size_t lastSlash = oldPath.rfind('/');
                        std::string oldName = (lastSlash != std::string::npos) ?
                                               oldPath.substr(lastSlash + 1) : oldPath;
                        _pendingMoves.erase(moveIt);

                        InotifyEvent evt;
                        evt.type = InotifyEvent::Rename;
                        evt.dirName = dirName;
                        evt.segmentId = oldName;  // old segment ID
                        evt.newId = fileName;      // new segment ID
                        _pendingInotifyEvents.push_back(evt);

                    } else {
                        // File moved from outside watched directory - treat as new addition
                        InotifyEvent evt;
                        evt.type = InotifyEvent::Addition;
                        evt.dirName = dirName;
                        evt.segmentId = fileName;
                        _pendingInotifyEvents.push_back(evt);
                    }

                } else if (event->mask & (IN_MODIFY | IN_CLOSE_WRITE)) {
                    // Segment modified or closed after writing
                    // Use set to avoid duplicate updates for the same segment
                    _pendingSegmentUpdates.insert({dirName, fileName});
                }

                // Handle overflow
                if (event->mask & IN_Q_OVERFLOW) {
                    std::cerr << "Inotify queue overflow - some events may have been lost" << std::endl;
                    // Could trigger a full reload here if needed
                }
            }
        }

        i += sizeof(struct inotify_event) + event->len;
    }

    // Clean up old pending moves that never got their MOVED_TO pair
    if (!_pendingMoves.empty()) {
        static auto lastCleanup = std::chrono::steady_clock::now();
        auto now = std::chrono::steady_clock::now();

        // Clean up orphaned moves every 5 seconds
        if (std::chrono::duration_cast<std::chrono::seconds>(now - lastCleanup).count() > 5) {
            for (auto it = _pendingMoves.begin(); it != _pendingMoves.end(); ) {
                // Extract directory and filename from stored path
                std::string fullPath = it->second;
                size_t lastSlash = fullPath.rfind('/');
                if (lastSlash != std::string::npos) {
                    std::string dirName = fullPath.substr(0, lastSlash);
                    std::string fileName = fullPath.substr(lastSlash + 1);

                    // Treat orphaned MOVED_FROM as deletions
                    InotifyEvent evt;
                    evt.type = InotifyEvent::Removal;
                    evt.dirName = dirName;
                    evt.segmentId = fileName;
                    _pendingInotifyEvents.push_back(evt);
                }

                it = _pendingMoves.erase(it);
            }
            lastCleanup = now;
        }
    }

    scheduleInotifyProcessing();
}

void CWindow::processInotifySegmentUpdate(const std::string& dirName, const std::string& segmentName)
{
    if (!fVpkg) return;

    Logger()->info("Processing update of {} in {}", segmentName, dirName);

    bool isCurrentDir = (dirName == fVpkg->getSegmentationDirectory());
    if (!isCurrentDir) {
        Logger()->debug("Update in non-current directory {}, skipping UI update", dirName);
        return;
    }

    std::string segmentId = segmentName; // UUID = directory name

    // Check if the segment exists
    auto seg = fVpkg->segmentation(segmentId);
    if (!seg) {
        Logger()->warn("Segment {} not found for update, treating as addition", segmentId);
        processInotifySegmentAddition(dirName, segmentName);
        return;
    }

    // Skip reloads triggered right after editing sessions end
    if (shouldSkipInotifyForSegment(segmentId, "reload")) {
        return;
    }

    bool wasSelected = (_surfID == segmentId);

    // Reload the segmentation
    if (fVpkg->reloadSingleSegmentation(segmentId)) {
        try {
            auto reloadedSurf = fVpkg->loadSurface(segmentId);
            if (reloadedSurf) {
                if (_surf_col) {
                    _surf_col->setSurface(segmentId, reloadedSurf, false, false);
                }

                if (_surfacePanel) {
                    _surfacePanel->refreshSurfaceMetrics(segmentId);
                }

                statusBar()->showMessage(tr("Updated: %1").arg(QString::fromStdString(segmentName)), 2000);

                if (wasSelected) {
                    _surfID = segmentId;
                    _surf_weak = reloadedSurf;

                    if (_surf_col) {
                        _surf_col->setSurface("segmentation", reloadedSurf, false, false);
                    }

                    if (_surfacePanel) {
                        _surfacePanel->syncSelectionUi(segmentId, reloadedSurf.get());
                    }
                }
            }
        } catch (const std::exception& e) {
            Logger()->error("Failed to reload segment {}: {}", segmentId, e.what());
        }
    }
}

void CWindow::processInotifySegmentRename(const std::string& dirName,
                                          const std::string& oldDirName,
                                          const std::string& newDirName)
{
    if (!fVpkg) return;

    Logger()->info("Processing rename in {}: {} -> {}", dirName, oldDirName, newDirName);

    bool isCurrentDir = (dirName == fVpkg->getSegmentationDirectory());

    // The old UUID would have been the old directory name
    std::string oldId = oldDirName;
    std::string newId = newDirName;

    // Check if the old segment exists
    if (!fVpkg->segmentation(oldId)) {
        Logger()->warn("Old segment {} not found, treating as new addition", oldId);
        processInotifySegmentAddition(dirName, newDirName);
        return;
    }

    // Remove the old entry
    bool wasSelected = isCurrentDir && (_surfID == oldId);
    fVpkg->removeSingleSegmentation(oldId);

    if (isCurrentDir && _surfacePanel) {
        _surfacePanel->removeSingleSegmentation(oldId);
    }

    // Add with new name (which will read the meta.json and update the UUID)
    std::string previousDir;
    if (!isCurrentDir) {
        previousDir = fVpkg->getSegmentationDirectory();
        fVpkg->setSegmentationDirectory(dirName);
    }

    if (fVpkg->addSingleSegmentation(newDirName)) {
        // The UUID in meta.json will be updated when the segment is saved/loaded
        try {
            auto loadedSurf = fVpkg->loadSurface(newId);

            if (loadedSurf && isCurrentDir) {
                _surf_col->setSurface(newId, loadedSurf, true);
                if (_surfacePanel) {
                    _surfacePanel->addSingleSegmentation(newId);
                }

                statusBar()->showMessage(tr("Renamed: %1 → %2")
                                       .arg(QString::fromStdString(oldDirName),
                                            QString::fromStdString(newDirName)), 3000);

                // Reselect if it was selected
                if (wasSelected) {
                    _surfID = newId;
                    auto surf = _surf_col->surface(newId);
                    if (surf && _surfacePanel) {
                        _surfacePanel->syncSelectionUi(newId, dynamic_cast<QuadSurface*>(surf.get()));
                    }
                }

                if (_surfacePanel) {
                    //_surfacePanel->refreshFiltersOnly();
                }
            }
        } catch (const std::exception& e) {
            Logger()->error("Failed to load renamed segment {}: {}", newId, e.what());
        }
    }

    if (!isCurrentDir && !previousDir.empty()) {
        fVpkg->setSegmentationDirectory(previousDir);
    }
}

void CWindow::processInotifySegmentAddition(const std::string& dirName, const std::string& segmentName)
{
    if (!fVpkg) return;

    Logger()->info("Processing addition of {} to {}", segmentName, dirName);

    bool isCurrentDir = (dirName == fVpkg->getSegmentationDirectory());

    // The UUID will be the directory name (or will be updated to match)
    std::string segmentId = segmentName;

    // Skip addition if editing just stopped recently to avoid thrashing the active surface
    if (shouldSkipInotifyForSegment(segmentId, "addition")) {
        return;
    }

    // Switch directory if needed
    std::string previousDir;
    if (!isCurrentDir) {
        previousDir = fVpkg->getSegmentationDirectory();
        fVpkg->setSegmentationDirectory(dirName);
    }

    // Add the segment
    if (fVpkg->addSingleSegmentation(segmentName)) {
        if (isCurrentDir) {
            try {
                auto loadedSurf = fVpkg->loadSurface(segmentId);
                if (loadedSurf) {
                    _surf_col->setSurface(segmentId, loadedSurf, true);
                    if (_surfacePanel) {
                        _surfacePanel->addSingleSegmentation(segmentId);
                    }
                    statusBar()->showMessage(tr("Added: %1").arg(QString::fromStdString(segmentName)), 2000);
                    if (_surfacePanel) {
                        //_surfacePanel->refreshFiltersOnly();
                    }
                }
            } catch (const std::exception& e) {
                Logger()->error("Failed to load segment {}: {}", segmentId, e.what());
            }
        }
    }

    if (!isCurrentDir && !previousDir.empty()) {
        fVpkg->setSegmentationDirectory(previousDir);
    }
}

void CWindow::processInotifySegmentRemoval(const std::string& dirName, const std::string& segmentName)
{
    if (!fVpkg) return;

    std::string segmentId = segmentName;

    Logger()->info("Processing removal of {} from {}", segmentId, dirName);

    // First check if this segment even exists and belongs to this directory
    auto seg = fVpkg->segmentation(segmentId);
    if (!seg) {
        Logger()->debug("Segment {} not found, ignoring removal event from {}", segmentId, dirName);
        return;
    }

    // Verify the segment is actually in the directory that reported the removal
    if (seg->path().parent_path().filename() != dirName) {
        Logger()->warn("Removal event for {} from {}, but segment is actually in {}",
                      segmentId, dirName, seg->path().parent_path().filename().string());
        return;
    }

    bool isCurrentDir = (dirName == fVpkg->getSegmentationDirectory());

    // Skip removal if editing just ended or is still running
    if (shouldSkipInotifyForSegment(segmentId, "removal")) {
        return;
    }

    // Remove from VolumePkg
    if (fVpkg->removeSingleSegmentation(segmentId)) {
        if (isCurrentDir && _surfacePanel) {
            _surfacePanel->removeSingleSegmentation(segmentId);
            statusBar()->showMessage(tr("Removed: %1").arg(QString::fromStdString(segmentName)), 2000);
            //_surfacePanel->refreshFiltersOnly();
        }
    }
}

void CWindow::processPendingInotifyEvents()
{
    if (_pendingInotifyEvents.empty() && _pendingSegmentUpdates.empty()) {
        return;
    }

    // Store current selection to restore later
    std::string previousSelection = _surfID;
    auto previousSurface = _surf_weak.lock();

    // Track if the previously selected segment gets removed
    bool previousSelectionRemoved = false;

    // Sort events to process removals first, then renames, then additions
    std::vector<InotifyEvent> removals, renames, additions, updates;
    for (const auto& evt : _pendingInotifyEvents) {
        switch (evt.type) {
            case InotifyEvent::Removal:
                removals.push_back(evt);
                break;
            case InotifyEvent::Rename:
                renames.push_back(evt);
                break;
            case InotifyEvent::Addition:
                additions.push_back(evt);
                break;
            case InotifyEvent::Update:
                updates.push_back(evt);
                break;
        }
    }

    if (!removals.empty() && !additions.empty()) {
        using EventKey = std::pair<std::string, std::string>;
        auto makeKey = [](const InotifyEvent& evt) -> EventKey {
            return {evt.dirName, evt.segmentId};
        };

        std::map<EventKey, int> additionCounts;
        for (const auto& addition : additions) {
            additionCounts[makeKey(addition)]++;
        }

        std::map<EventKey, int> pairedCounts;
        std::vector<InotifyEvent> filteredRemovals;
        filteredRemovals.reserve(removals.size());

        for (const auto& removal : removals) {
            EventKey key = makeKey(removal);
            auto availableIt = additionCounts.find(key);
            const int available = (availableIt != additionCounts.end()) ? availableIt->second : 0;
            auto existingPairIt = pairedCounts.find(key);
            const int alreadyPaired = (existingPairIt != pairedCounts.end()) ? existingPairIt->second : 0;

            if (available > alreadyPaired) {
                pairedCounts[key] = alreadyPaired + 1;

                InotifyEvent updateEvt;
                updateEvt.type = InotifyEvent::Update;
                updateEvt.dirName = removal.dirName;
                updateEvt.segmentId = removal.segmentId;
                updates.push_back(updateEvt);
            } else {
                filteredRemovals.push_back(removal);
            }
        }

        std::vector<InotifyEvent> filteredAdditions;
        filteredAdditions.reserve(additions.size());
        for (const auto& addition : additions) {
            EventKey key = makeKey(addition);
            auto pairIt = pairedCounts.find(key);
            if (pairIt != pairedCounts.end() && pairIt->second > 0) {
                pairIt->second--;
                continue;
            }
            filteredAdditions.push_back(addition);
        }

        removals.swap(filteredRemovals);
        additions.swap(filteredAdditions);
    }

    for (const auto& evt : removals) {
        if (evt.segmentId == previousSelection) {
            previousSelectionRemoved = true;
            break;
        }
    }

    // Process in order: removals, renames, additions, updates
    for (const auto& evt : removals) {
        processInotifySegmentRemoval(evt.dirName, evt.segmentId);
    }

    for (const auto& evt : renames) {
        processInotifySegmentRename(evt.dirName, evt.segmentId, evt.newId);
    }

    for (const auto& evt : additions) {
        processInotifySegmentAddition(evt.dirName, evt.segmentId);
    }

    for (const auto& evt : updates) {
        processInotifySegmentUpdate(evt.dirName, evt.segmentId);
    }

    // Process unique segment updates
    for (const auto& [dirName, segmentId] : _pendingSegmentUpdates) {
        processInotifySegmentUpdate(dirName, segmentId);
    }

    // Clear the queues
    _pendingInotifyEvents.clear();
    _pendingSegmentUpdates.clear();

    // Restore selection if it still exists (might have been renamed or re-added)
    if (!previousSelection.empty() && previousSelectionRemoved) {
        // If editing is active for this segment, skip re-emitting the segmentation surface change
        // because autosave-triggered inotify events were intentionally skipped.
        bool skipRestoreForActiveEdit = false;
        if (_segmentationModule && _segmentationModule->editingEnabled()) {
            auto* activeBaseSurface = _segmentationModule->activeBaseSurface();
            if (activeBaseSurface && activeBaseSurface->id == previousSelection) {
                Logger()->info("Skipping selection restore of {} - currently being edited", previousSelection);
                skipRestoreForActiveEdit = true;
            }
        }

        if (!skipRestoreForActiveEdit) {
            // Check if the segment was re-added in this batch
            bool wasReAdded = false;
            for (const auto& evt : additions) {
                if (evt.segmentId == previousSelection) {
                    wasReAdded = true;
                    break;
                }
            }

            if (wasReAdded) {
                // The segment was removed and re-added - restore selection
                auto seg = fVpkg ? fVpkg->segmentation(previousSelection) : nullptr;
                if (seg) {
                    _surfID = previousSelection;
                    auto surf = fVpkg->getSurface(previousSelection);
                    if (surf) {
                        _surf_weak = surf;

                        if (_surf_col) {
                            _surf_col->setSurface("segmentation", surf, false, false);
                        }

                        if (treeWidgetSurfaces) {
                            QTreeWidgetItemIterator it(treeWidgetSurfaces);
                            while (*it) {
                                if ((*it)->data(SURFACE_ID_COLUMN, Qt::UserRole).toString().toStdString() == previousSelection) {
                                    const QSignalBlocker blocker{treeWidgetSurfaces};
                                    treeWidgetSurfaces->clearSelection();
                                    (*it)->setSelected(true);
                                    treeWidgetSurfaces->scrollToItem(*it);
                                    break;
                                }
                                ++it;
                            }
                        }

                        if (_surfacePanel) {
                            _surfacePanel->syncSelectionUi(previousSelection, surf.get());
                        }

                        if (auto* viewer = segmentationViewer()) {
                            viewer->setWindowTitle(tr("Surface %1").arg(QString::fromStdString(previousSelection)));
                        }
                    }
                }
            }
        }
    } else if (!previousSelection.empty()) {
        // Original logic for non-removed segments
        auto seg = fVpkg ? fVpkg->segmentation(previousSelection) : nullptr;
        if (seg) {
            _surfID = previousSelection;
            _surf_weak = previousSurface;

            if (_surfacePanel) {
                auto surface = _surf_col->surface(previousSelection);
                if (surface) {
                    _surfacePanel->syncSelectionUi(previousSelection, dynamic_cast<QuadSurface*>(surface.get()));
                }
            }
        }
    }

    // Refresh filters once at the end instead of multiple times
    if (_surfacePanel) {
        _surfacePanel->refreshFiltersOnly();
    }
}

void CWindow::scheduleInotifyProcessing()
{
    if (!_inotifyProcessTimer) {
        return;
    }

    // Stop any existing timer
    _inotifyProcessTimer->stop();

    // Use single-shot timer with short delay
    _inotifyProcessTimer->setSingleShot(true);
    _inotifyProcessTimer->setInterval(INOTIFY_THROTTLE_MS);
    _inotifyProcessTimer->start();
}

bool CWindow::shouldSkipInotifyForSegment(const std::string& segmentId, const char* eventCategory)
{
    if (segmentId.empty()) {
        return false;
    }

    const char* category = eventCategory ? eventCategory : "inotify event";

    if (_segmentationModule && _segmentationModule->editingEnabled()) {
        if (auto* activeBaseSurface = _segmentationModule->activeBaseSurface()) {
            if (activeBaseSurface->id == segmentId) {
                Logger()->info("Skipping {} for {} - currently being edited", category, segmentId);
                return true;
            }
        }
    }

    // Also skip if approval mask editing is active for this segment
    if (_segmentationModule && _segmentationModule->isEditingApprovalMask()) {
        // Get the segment being used for approval mask (the active segmentation surface)
        if (_surf_col) {
            auto segSurface = _surf_col->surface("segmentation");
            if (segSurface && segSurface->id == segmentId) {
                Logger()->info("Skipping {} for {} - approval mask being edited", category, segmentId);
                return true;
            }
        }
    }

    pruneExpiredRecentlyEdited();

    if (_recentlyEditedSegments.empty()) {
        return false;
    }

    auto it = _recentlyEditedSegments.find(segmentId);
    if (it == _recentlyEditedSegments.end()) {
        return false;
    }

    const auto now = std::chrono::steady_clock::now();
    const auto elapsed = now - it->second;
    const auto grace = std::chrono::seconds(RECENT_EDIT_GRACE_SECONDS);

    if (elapsed < grace) {
        const double elapsedSeconds =
            std::chrono::duration_cast<std::chrono::milliseconds>(elapsed).count() / 1000.0;
        const double remainingSeconds = std::max(
            0.0, static_cast<double>(RECENT_EDIT_GRACE_SECONDS) - elapsedSeconds);
        Logger()->info("Skipping {} for {} - edits ended {:.1f}s ago ({}s grace remaining)",
                       category,
                       segmentId,
                       elapsedSeconds,
                       static_cast<int>(std::ceil(remainingSeconds)));
        return true;
    }

    _recentlyEditedSegments.erase(it);
    return false;
}

void CWindow::markSegmentRecentlyEdited(const std::string& segmentId)
{
    if (segmentId.empty()) {
        return;
    }

    pruneExpiredRecentlyEdited();
    _recentlyEditedSegments[segmentId] = std::chrono::steady_clock::now();
}

void CWindow::pruneExpiredRecentlyEdited()
{
    if (_recentlyEditedSegments.empty()) {
        return;
    }

    const auto now = std::chrono::steady_clock::now();
    const auto grace = std::chrono::seconds(RECENT_EDIT_GRACE_SECONDS);

    for (auto it = _recentlyEditedSegments.begin(); it != _recentlyEditedSegments.end(); ) {
        if (now - it->second >= grace) {
            it = _recentlyEditedSegments.erase(it);
        } else {
            ++it;
        }
    }
}


void CWindow::onMoveSegmentToPaths(const QString& segmentId)
{
    if (!fVpkg) {
        statusBar()->showMessage(tr("No volume package loaded"), 3000);
        return;
    }

    // Verify we're in traces directory
    if (fVpkg->getSegmentationDirectory() != "traces") {
        statusBar()->showMessage(tr("Can only move segments from traces directory"), 3000);
        return;
    }

    // Get the segment
    auto seg = fVpkg->segmentation(segmentId.toStdString());
    if (!seg) {
        statusBar()->showMessage(tr("Segment not found: %1").arg(segmentId), 3000);
        return;
    }

    // Build paths
    std::filesystem::path volpkgPath(fVpkg->getVolpkgDirectory());
    std::filesystem::path currentPath = seg->path();
    std::filesystem::path newPath = volpkgPath / "paths" / currentPath.filename();

    // Check if destination exists
    if (std::filesystem::exists(newPath)) {
        QMessageBox::StandardButton reply = QMessageBox::question(
            this,
            tr("Destination Exists"),
            tr("Segment '%1' already exists in paths/.\nDo you want to replace it?").arg(segmentId),
            QMessageBox::Yes | QMessageBox::No,
            QMessageBox::No
        );

        if (reply != QMessageBox::Yes) {
            return;
        }

        // Remove the existing one
        try {
            std::filesystem::remove_all(newPath);
        } catch (const std::exception& e) {
            QMessageBox::critical(this, tr("Error"),
                tr("Failed to remove existing segment: %1").arg(e.what()));
            return;
        }
    }

    // Confirm the move
    QMessageBox::StandardButton reply = QMessageBox::question(
        this,
        tr("Move to Paths"),
        tr("Move segment '%1' from traces/ to paths/?\n\n"
           "Note: The segment will be closed if currently open.").arg(segmentId),
        QMessageBox::Yes | QMessageBox::No,
        QMessageBox::Yes
    );

    if (reply != QMessageBox::Yes) {
        return;
    }

    // === CRITICAL: Clean up the segment before moving ===
    std::string idStd = segmentId.toStdString();

    // Check if this is the currently selected segment
    bool wasSelected = (_surfID == idStd);

    // Clear from surface collection (including "segmentation" if it matches)
    if (_surf_col) {
        auto currentSurface = _surf_col->surface(idStd);
        auto segmentationSurface = _surf_col->surface("segmentation");

        // If this surface is currently shown as "segmentation", clear it
        if (currentSurface && segmentationSurface && currentSurface == segmentationSurface) {
            _surf_col->setSurface("segmentation", nullptr, false, false);
        }

        // Clear the surface from the collection
        _surf_col->setSurface(idStd, nullptr, false, false);
    }

    // Unload the surface from VolumePkg
    fVpkg->unloadSurface(idStd);

    // Clear selection if this was selected
    if (wasSelected) {
        clearSurfaceSelection();

        // Clear tree selection
        if (treeWidgetSurfaces) {
            treeWidgetSurfaces->clearSelection();
        }
    }

    // Perform the move
    try {
        std::filesystem::rename(currentPath, newPath);

        // Remove from VolumePkg's internal tracking for traces
        fVpkg->removeSingleSegmentation(idStd);

        // The inotify system will pick up the IN_MOVED_TO in paths/
        // and handle adding it there if the user switches to that directory

        if (_surfacePanel) {
            _surfacePanel->removeSingleSegmentation(idStd);
        }

        statusBar()->showMessage(
            tr("Moved %1 from traces/ to paths/. Switch to paths directory to see it.").arg(segmentId), 5000);

    } catch (const std::exception& e) {
        // If move failed, we might want to reload the segment
        // but it's probably safer to leave it unloaded
        QMessageBox::critical(this, tr("Error"),
            tr("Failed to move segment: %1\n\n"
               "The segment has been unloaded from the viewer.").arg(e.what()));
    }
}

void CWindow::updateSurfaceOverlayDropdown()
{
    if (!ui.surfaceOverlaySelect) {
        return;
    }

    const QSignalBlocker blocker(ui.surfaceOverlaySelect);
    QString currentSelection = ui.surfaceOverlaySelect->currentData().toString();

    ui.surfaceOverlaySelect->clear();
    ui.surfaceOverlaySelect->addItem(tr("(None)"), QString());

    if (_surf_col) {
        const auto names = _surf_col->surfaceNames();
        int selectedIndex = 0;
        int currentIndex = 1; // Start at 1 since "(None)" is at 0

        for (const auto& name : names) {
            // Only add QuadSurfaces (actual segmentations), skip PlaneSurfaces (xy, xz, yz, etc.)
            auto surf = _surf_col->surface(name);
            if (surf && dynamic_cast<QuadSurface*>(surf.get())) {
                ui.surfaceOverlaySelect->addItem(QString::fromStdString(name), QString::fromStdString(name));

                // Restore previous selection if it still exists
                if (QString::fromStdString(name) == currentSelection) {
                    selectedIndex = currentIndex;
                }
                currentIndex++;
            }
        }

        ui.surfaceOverlaySelect->setCurrentIndex(selectedIndex);
    }
}<|MERGE_RESOLUTION|>--- conflicted
+++ resolved
@@ -697,64 +697,6 @@
         }
     });
 
-<<<<<<< HEAD
-    // Z-step shortcuts (Ctrl+Up/Down for single-step Z navigation)
-    fZStepUpShortcut = new QShortcut(QKeySequence("Ctrl+Up"), this);
-    fZStepUpShortcut->setContext(Qt::ApplicationShortcut);
-    connect(fZStepUpShortcut, &QShortcut::activated, [this]() {
-        if (!_viewerManager) {
-            return;
-        }
-        _viewerManager->forEachViewer([](CVolumeViewer* viewer) {
-            if (viewer) {
-                viewer->onZoom(1, QPointF(0, 0), Qt::ShiftModifier);
-            }
-        });
-    });
-
-    fZStepDownShortcut = new QShortcut(QKeySequence("Ctrl+Down"), this);
-    fZStepDownShortcut->setContext(Qt::ApplicationShortcut);
-    connect(fZStepDownShortcut, &QShortcut::activated, [this]() {
-        if (!_viewerManager) {
-            return;
-        }
-        _viewerManager->forEachViewer([](CVolumeViewer* viewer) {
-            if (viewer) {
-                viewer->onZoom(-1, QPointF(0, 0), Qt::ShiftModifier);
-            }
-        });
-    });
-
-    // Zoom shortcuts (Ctrl+Shift+Up/Down for 0.25x zoom steps)
-    fZoomInShortcut = new QShortcut(QKeySequence("Ctrl+Shift+Up"), this);
-    fZoomInShortcut->setContext(Qt::ApplicationShortcut);
-    connect(fZoomInShortcut, &QShortcut::activated, [this]() {
-        if (!_viewerManager) {
-            return;
-        }
-        _viewerManager->forEachViewer([](CVolumeViewer* viewer) {
-            if (viewer) {
-                viewer->adjustZoomByIncrement(0.25f);
-            }
-        });
-    });
-
-    fZoomOutShortcut = new QShortcut(QKeySequence("Ctrl+Shift+Down"), this);
-    fZoomOutShortcut->setContext(Qt::ApplicationShortcut);
-    connect(fZoomOutShortcut, &QShortcut::activated, [this]() {
-        if (!_viewerManager) {
-            return;
-        }
-        _viewerManager->forEachViewer([](CVolumeViewer* viewer) {
-            if (viewer) {
-                viewer->adjustZoomByIncrement(-0.25f);
-            }
-        });
-    });
-
-    // Reset view shortcut (Ctrl+0 to fit surface in view)
-    fResetViewShortcut = new QShortcut(QKeySequence("Ctrl+0"), this);
-=======
     // Zoom shortcuts (Shift+= for zoom in, Shift+- for zoom out)
     // Use 15% steps for smooth, proportional zooming - only affects active viewer
     constexpr float ZOOM_FACTOR = 1.15f;
@@ -782,7 +724,6 @@
 
     // Reset view shortcut (m to fit surface in view and reset all offsets)
     fResetViewShortcut = new QShortcut(QKeySequence("m"), this);
->>>>>>> e6b8aee4
     fResetViewShortcut->setContext(Qt::ApplicationShortcut);
     connect(fResetViewShortcut, &QShortcut::activated, [this]() {
         if (!_viewerManager) {
@@ -790,74 +731,13 @@
         }
         _viewerManager->forEachViewer([](CVolumeViewer* viewer) {
             if (viewer) {
-<<<<<<< HEAD
-=======
                 viewer->resetSurfaceOffsets();
->>>>>>> e6b8aee4
                 viewer->fitSurfaceInView();
                 viewer->renderVisible(true);
             }
         });
     });
 
-<<<<<<< HEAD
-    // Plane rotation shortcuts
-    // Alt+Arrow keys for pitch/yaw, Alt+,/. for roll (5 degree increments)
-    constexpr float kRotationStep = 5.0f;
-
-    fPlanePitchUpShortcut = new QShortcut(QKeySequence("Alt+Up"), this);
-    fPlanePitchUpShortcut->setContext(Qt::ApplicationShortcut);
-    connect(fPlanePitchUpShortcut, &QShortcut::activated, [this]() {
-        std::string plane = focusedPlaneName();
-        if (!plane.empty()) {
-            adjustPlaneRotation(plane, 5.0f, 0, 0);  // pitch up
-        }
-    });
-
-    fPlanePitchDownShortcut = new QShortcut(QKeySequence("Alt+Down"), this);
-    fPlanePitchDownShortcut->setContext(Qt::ApplicationShortcut);
-    connect(fPlanePitchDownShortcut, &QShortcut::activated, [this]() {
-        std::string plane = focusedPlaneName();
-        if (!plane.empty()) {
-            adjustPlaneRotation(plane, -5.0f, 0, 0);  // pitch down
-        }
-    });
-
-    fPlaneYawLeftShortcut = new QShortcut(QKeySequence("Alt+Left"), this);
-    fPlaneYawLeftShortcut->setContext(Qt::ApplicationShortcut);
-    connect(fPlaneYawLeftShortcut, &QShortcut::activated, [this]() {
-        std::string plane = focusedPlaneName();
-        if (!plane.empty()) {
-            adjustPlaneRotation(plane, 0, -5.0f, 0);  // yaw left
-        }
-    });
-
-    fPlaneYawRightShortcut = new QShortcut(QKeySequence("Alt+Right"), this);
-    fPlaneYawRightShortcut->setContext(Qt::ApplicationShortcut);
-    connect(fPlaneYawRightShortcut, &QShortcut::activated, [this]() {
-        std::string plane = focusedPlaneName();
-        if (!plane.empty()) {
-            adjustPlaneRotation(plane, 0, 5.0f, 0);  // yaw right
-        }
-    });
-
-    fPlaneRollCWShortcut = new QShortcut(QKeySequence("Alt+."), this);
-    fPlaneRollCWShortcut->setContext(Qt::ApplicationShortcut);
-    connect(fPlaneRollCWShortcut, &QShortcut::activated, [this]() {
-        std::string plane = focusedPlaneName();
-        if (!plane.empty()) {
-            adjustPlaneRotation(plane, 0, 0, 5.0f);  // roll clockwise
-        }
-    });
-
-    fPlaneRollCCWShortcut = new QShortcut(QKeySequence("Alt+,"), this);
-    fPlaneRollCCWShortcut->setContext(Qt::ApplicationShortcut);
-    connect(fPlaneRollCCWShortcut, &QShortcut::activated, [this]() {
-        std::string plane = focusedPlaneName();
-        if (!plane.empty()) {
-            adjustPlaneRotation(plane, 0, 0, -5.0f);  // roll counter-clockwise
-        }
-=======
     // Z offset: Ctrl+. = +Z (further/deeper), Ctrl+, = -Z (closer)
     fWorldOffsetZPosShortcut = new QShortcut(QKeySequence("Ctrl+."), this);
     fWorldOffsetZPosShortcut->setContext(Qt::ApplicationShortcut);
@@ -875,7 +755,6 @@
         _viewerManager->forEachViewer([](CVolumeViewer* viewer) {
             if (viewer) viewer->adjustSurfaceOffset(-1.0f);
         });
->>>>>>> e6b8aee4
     });
 
     connect(_surfacePanel.get(), &SurfacePanelController::moveToPathsRequested, this, &CWindow::onMoveSegmentToPaths);
