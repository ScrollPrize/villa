--- conflicted
+++ resolved
@@ -76,7 +76,6 @@
     return true;
 }
 
-<<<<<<< HEAD
 void preserveApprovalMask(QuadSurface* oldSurface, QuadSurface* newSurface)
 {
     if (!oldSurface || !newSurface) {
@@ -126,8 +125,7 @@
     newSurface->setChannel("approval", new_approval);
 }
 
-=======
->>>>>>> e85da047
+
 QString directionToString(SegmentationGrowthDirection direction)
 {
     switch (direction) {
