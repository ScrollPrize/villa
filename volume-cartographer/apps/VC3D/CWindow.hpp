--- conflicted
+++ resolved
@@ -108,12 +108,8 @@
     void onSurfaceSelected(QTreeWidgetItem *current, QTreeWidgetItem *previous);
     void onSegFilterChanged(int index);
     void onEditMaskPressed();
-<<<<<<< HEAD
-    void onViewInEditorPressed();
-=======
     void onRefreshSurfaces();
 
->>>>>>> 4fedaa89
 private:
     std::shared_ptr<volcart::VolumePkg> fVpkg;
     Surface *_seg_surf;
@@ -174,19 +170,8 @@
     std::vector<CVolumeViewer*> _viewers;
     CSurfaceCollection *_surf_col;
 
-<<<<<<< HEAD
-    std::unordered_map<std::string,OpChain*> _opchains;
-    std::unordered_map<std::string,SurfaceMeta*> _vol_qsurfs;
-
-    // Distance transform widget
-    CDistanceTransformWidget* distanceTransformWidget;
-
-    // Segmentation editor window
-    CSegmentationEditorWindow* segmentationEditorWindow;
-=======
     std::unordered_map<std::string, OpChain*> _opchains;
     std::unordered_map<std::string, SurfaceMeta*> _vol_qsurfs;
->>>>>>> 4fedaa89
 };  // class CWindow
 
 }  // namespace ChaoVis