#include <algorithm>
#include <cmath>
#include <optional>
#include <cstdlib>
#include <unordered_map>
#include <unordered_set>
#include <utility>

#include <QGuiApplication>
#include <QSettings>
#include <QVBoxLayout>
#include <QTimer>
#include <QLabel>
#include <QPainter>
#include <QPainterPath>
#include <QScopedValueRollback>
#include <QGraphicsView>
#include <QGraphicsScene>
#include <QGraphicsItem>
#include <QGraphicsPixmapItem>
#include <QGraphicsEllipseItem>

#include "CVolumeViewer.hpp"
#include "vc/ui/UDataManipulateUtils.hpp"

#include "VolumeViewerCmaps.hpp"
#include "VCSettings.hpp"
#include "ViewerManager.hpp"

#include "CVolumeViewerView.hpp"
#include "CSurfaceCollection.hpp"
#include "vc/ui/VCCollection.hpp"

#include "vc/core/types/VolumePkg.hpp"
#include "vc/core/util/Surface.hpp"
#include "vc/core/util/QuadSurface.hpp"
#include "vc/core/util/PlaneSurface.hpp"
#include "vc/core/util/Slicing.hpp"
#include "vc/core/util/Geometry.hpp"

using qga = QGuiApplication;

using PathPrimitive = ViewerOverlayControllerBase::PathPrimitive;
using PathBrushShape = ViewerOverlayControllerBase::PathBrushShape;

constexpr double ZOOM_FACTOR = 1.05;
constexpr auto COLOR_CURSOR =  Qt::cyan;
constexpr float MIN_ZOOM = 0.03125f;
constexpr float MAX_ZOOM = 4.0f;

#define COLOR_SEG_YZ Qt::yellow
#define COLOR_SEG_XZ Qt::red
#define COLOR_SEG_XY QColor(255, 140, 0)

const CVolumeViewer::ActiveSegmentationHandle& CVolumeViewer::activeSegmentationHandle() const
{
    if (!_activeSegHandleDirty) {
        return _activeSegHandle;
    }

    ActiveSegmentationHandle handle;
    handle.slotName = "segmentation";
    handle.viewerIsSegmentationView = (_surf_name == "segmentation");
    handle.accentColor =
        (_surf_name == "seg yz"   ? COLOR_SEG_YZ
         : _surf_name == "seg xz" ? COLOR_SEG_XZ
                                   : COLOR_SEG_XY);
    if (_surf_col) {
        // Note: handle.surface is a raw pointer used for quick access. The surface is
        // owned by _surf_col. The handle is invalidated when surfaces change via
        // markActiveSegmentationDirty() called from surface change signals.
        auto surfaceHolder = _surf_col->surface(handle.slotName);
        handle.surface = dynamic_cast<QuadSurface*>(surfaceHolder.get());
    }
    if (!handle.surface) {
        handle.slotName.clear();
    }

    _activeSegHandle = handle;
    _activeSegHandleDirty = false;
    return _activeSegHandle;
}

void CVolumeViewer::markActiveSegmentationDirty()
{
    _activeSegHandleDirty = true;
    _activeSegHandle.reset();
}

CVolumeViewer::CVolumeViewer(CSurfaceCollection *col, ViewerManager* manager, QWidget* parent)
    : QWidget(parent)
    , fGraphicsView(nullptr)
    , fBaseImageItem(nullptr)
    , _surf_col(col)
    , _viewerManager(manager)
    , _highlighted_point_id(0)
    , _selected_point_id(0)
    , _dragged_point_id(0)
{
    // Create graphics view
    fGraphicsView = new CVolumeViewerView(this);
    
    fGraphicsView->setHorizontalScrollBarPolicy(Qt::ScrollBarAlwaysOn);
    fGraphicsView->setVerticalScrollBarPolicy(Qt::ScrollBarAlwaysOn);
    
    fGraphicsView->setTransformationAnchor(QGraphicsView::NoAnchor);
    
    fGraphicsView->setRenderHint(QPainter::Antialiasing);
    // setFocusProxy(fGraphicsView);
    connect(fGraphicsView, &CVolumeViewerView::sendScrolled, this, &CVolumeViewer::onScrolled);
    connect(fGraphicsView, &CVolumeViewerView::sendVolumeClicked, this, &CVolumeViewer::onVolumeClicked);
    connect(fGraphicsView, &CVolumeViewerView::sendZoom, this, &CVolumeViewer::onZoom);
    connect(fGraphicsView, &CVolumeViewerView::sendResized, this, &CVolumeViewer::onResized);
    connect(fGraphicsView, &CVolumeViewerView::sendCursorMove, this, &CVolumeViewer::onCursorMove);
    connect(fGraphicsView, &CVolumeViewerView::sendPanRelease, this, &CVolumeViewer::onPanRelease);
    connect(fGraphicsView, &CVolumeViewerView::sendPanStart, this, &CVolumeViewer::onPanStart);
    connect(fGraphicsView, &CVolumeViewerView::sendMousePress, this, &CVolumeViewer::onMousePress);
    connect(fGraphicsView, &CVolumeViewerView::sendMouseMove, this, &CVolumeViewer::onMouseMove);
    connect(fGraphicsView, &CVolumeViewerView::sendMouseRelease, this, &CVolumeViewer::onMouseRelease);
    connect(fGraphicsView, &CVolumeViewerView::sendKeyRelease, this, &CVolumeViewer::onKeyRelease);

    // Create graphics scene
    fScene = new QGraphicsScene({-2500,-2500,5000,5000}, this);

    // Set the scene
    fGraphicsView->setScene(fScene);

    using namespace vc3d::settings;
    QSettings settings(vc3d::settingsFilePath(), QSettings::IniFormat);
    // fCenterOnZoomEnabled = settings.value(viewer::CENTER_ON_ZOOM, viewer::CENTER_ON_ZOOM_DEFAULT).toInt() != 0;
    // fScrollSpeed = settings.value(viewer::SCROLL_SPEED, viewer::SCROLL_SPEED_DEFAULT).toInt();
    fSkipImageFormatConv = settings.value(perf::SKIP_IMAGE_FORMAT_CONV, perf::SKIP_IMAGE_FORMAT_CONV_DEFAULT).toBool();
    _downscale_override = settings.value(perf::DOWNSCALE_OVERRIDE, perf::DOWNSCALE_OVERRIDE_DEFAULT).toInt();
    _useFastInterpolation = settings.value(perf::FAST_INTERPOLATION, perf::FAST_INTERPOLATION_DEFAULT).toBool();
    if (_useFastInterpolation) {
        std::cout << "using nearest neighbor interpolation" << std::endl;
    }
    QVBoxLayout* aWidgetLayout = new QVBoxLayout;
    aWidgetLayout->addWidget(fGraphicsView);

    setLayout(aWidgetLayout);

    _overlayUpdateTimer = new QTimer(this);
    _overlayUpdateTimer->setSingleShot(true);
    _overlayUpdateTimer->setInterval(50);
    connect(_overlayUpdateTimer, &QTimer::timeout, this, &CVolumeViewer::updateAllOverlays);

    _lbl = new QLabel(this);
    _lbl->setStyleSheet("QLabel { color : #00FF00; background-color: rgba(0,0,0,128); padding: 2px 4px; }");
    _lbl->setMinimumWidth(300);
    _lbl->move(10,5);
}

// Destructor
CVolumeViewer::~CVolumeViewer()
{
    delete fGraphicsView;
    delete fScene;
}

float round_scale(float scale)
{
    if (abs(scale-round(log2(scale))) < 0.02f)
        scale = pow(2,round(log2(scale)));
    // the most reduced OME zarr projection is 32x so make the min zoom out 1/32 = 0.03125
    if (scale < MIN_ZOOM) scale = MIN_ZOOM;
    if (scale > MAX_ZOOM) scale = MAX_ZOOM;
    return scale;
}

//get center of current visible area in scene coordinates
QPointF visible_center(QGraphicsView *view)
{
    QRectF bbox = view->mapToScene(view->viewport()->geometry()).boundingRect();
    return bbox.topLeft() + QPointF(bbox.width(),bbox.height())*0.5;
}


QPointF CVolumeViewer::volumeToScene(const cv::Vec3f& vol_point)
{
    auto surf = _surf_weak.lock();
    if (!surf)
        return QPointF();

    PlaneSurface* plane = dynamic_cast<PlaneSurface*>(surf.get());
    QuadSurface* quad = dynamic_cast<QuadSurface*>(surf.get());
    cv::Vec3f p;

    if (plane) {
        p = plane->project(vol_point, 1.0, _scale);
    } else if (quad) {
        auto ptr = quad->pointer();
        auto* patchIndex = _viewerManager ? _viewerManager->surfacePatchIndex() : nullptr;
        surf->pointTo(ptr, vol_point, 4.0, 100, patchIndex);
        p = surf->loc(ptr) * _scale;
    }

    return QPointF(p[0], p[1]);
}

bool scene2vol(cv::Vec3f &p, cv::Vec3f &n, Surface *_surf, const std::string &_surf_name, CSurfaceCollection *_surf_col, const QPointF &scene_loc, const cv::Vec2f &_vis_center, float _ds_scale)
{
    // Safety check for null surface
    if (!_surf) {
        p = cv::Vec3f(0, 0, 0);
        n = cv::Vec3f(0, 0, 1);
        return false;
    }
    
    try {
        cv::Vec3f surf_loc = {static_cast<float>(scene_loc.x()/_ds_scale), static_cast<float>(scene_loc.y()/_ds_scale),0};
        
        auto ptr = _surf->pointer();
        
        n = _surf->normal(ptr, surf_loc);
        p = _surf->coord(ptr, surf_loc);
    } catch (const cv::Exception& e) {
        return false;
    }
    return true;
}

cv::Vec3f CVolumeViewer::sceneToVolume(const QPointF& scenePoint) const
{
    auto surf = _surf_weak.lock();
    cv::Vec3f p, n;
    if (scene2vol(p, n,
                  surf.get(),
                  _surf_name,
                  const_cast<CSurfaceCollection*>(_surf_col),
                  scenePoint,
                  _vis_center,
                  _scale)) {
        return p;
    }
    return {0.0f, 0.0f, 0.0f};
}

void CVolumeViewer::onCursorMove(QPointF scene_loc)
{
    auto surf = _surf_weak.lock();
    if (!surf || !_surf_col)
        return;

    cv::Vec3f p, n;
    if (!scene2vol(p, n, surf.get(), _surf_name, _surf_col, scene_loc, _vis_center, _scale)) {
        if (_cursor) _cursor->hide();
    } else {
        if (_cursor) {
            _cursor->show();
            PlaneSurface *plane = dynamic_cast<PlaneSurface*>(surf.get());
            QuadSurface *quad = dynamic_cast<QuadSurface*>(surf.get());
            if (plane) {
                const cv::Vec3f sp = plane->project(p, 1.0, _scale);
                _cursor->setPos(sp[0], sp[1]);
            } else if (quad) {
                // We already know the cursor's scene position when interacting with a quad,
                // so avoid re-running the expensive pointTo() search.
                _cursor->setPos(scene_loc);
            }
        }

        POI *cursor = _surf_col->poi("cursor");
        if (!cursor)
            cursor = new POI;
        cursor->p = p;
        cursor->n = n;
        cursor->surfaceId = _surf_name;  // Store surface ID for lookup
        _surf_col->setPOI("cursor", cursor);
    }

    if (_point_collection && _dragged_point_id == 0) {
        uint64_t old_highlighted_id = _highlighted_point_id;
        _highlighted_point_id = 0;

        const float highlight_dist_threshold = 10.0f;
        float min_dist_sq = highlight_dist_threshold * highlight_dist_threshold;

        const auto& collections = _point_collection->getAllCollections();
        for (const auto& col_pair : collections) {
            for (const auto& point_pair : col_pair.second.points) {
                QPointF point_scene_pos = volumeToScene(point_pair.second.p);
                QPointF diff = scene_loc - point_scene_pos;
                float dist_sq = QPointF::dotProduct(diff, diff);
                if (dist_sq < min_dist_sq) {
                    min_dist_sq = dist_sq;
                    _highlighted_point_id = point_pair.second.id;
                }
            }
        }

        if (old_highlighted_id != _highlighted_point_id) {
            emit overlaysUpdated();
        }
    }
}

void CVolumeViewer::recalcScales()
{
    float old_ds = _ds_scale;         // remember previous level
    // if (dynamic_cast<PlaneSurface*>(_surf))
    _min_scale = pow(2.0,1.-volume->numScales());
    // else
        // _min_scale = std::max(pow(2.0,1.-volume->numScales()), 0.5);
    
    /* -------- chooses _ds_scale/_ds_sd_idx -------- */
    if      (_scale >= _max_scale) { _ds_sd_idx = 0;                         }
    else if (_scale <  _min_scale) { _ds_sd_idx = volume->numScales()-1;     }
    else  { _ds_sd_idx = int(std::round(-std::log2(_scale))); }
    if (_downscale_override > 0) {
        _ds_sd_idx += _downscale_override;
        // Clamp to available scales
        _ds_sd_idx = std::min(_ds_sd_idx, (int)volume->numScales() - 1);
    }
    _ds_scale = std::pow(2.0f, -_ds_sd_idx);
    /* ---------------------------------------------------------------- */

    /* ---- refresh physical voxel size when pyramid level flips -- */
    if (volume && std::abs(_ds_scale - old_ds) > 1e-6f)
    {
        double vs = volume->voxelSize() / _ds_scale;   // µm per scene-unit
        fGraphicsView->setVoxelSize(vs, vs);           // keep scalebar honest
    }
}


void CVolumeViewer::onZoom(int steps, QPointF scene_loc, Qt::KeyboardModifiers modifiers)
{
    auto surf = _surf_weak.lock();
    if (!surf)
        return;

    if (_segmentationEditActive && (modifiers & Qt::ControlModifier)) {
        cv::Vec3f world = sceneToVolume(scene_loc);
        emit sendSegmentationRadiusWheel(steps, scene_loc, world);
        return;
    }

    for (auto& col : _intersect_items)
        for (auto& item : col.second)
            item->setVisible(false);

    bool handled = false;

    if (modifiers & Qt::ShiftModifier) {
        if (steps == 0) {
            return;
        }

        PlaneSurface* plane = dynamic_cast<PlaneSurface*>(surf.get());
        int stepSize = _viewerManager ? _viewerManager->sliceStepSize() : 1;
        int adjustedSteps = steps * stepSize;

        if (_surf_name != "segmentation" && plane && _surf_col) {
            POI* focus = _surf_col->poi("focus");
            if (!focus) {
                focus = new POI;
                focus->p = plane->origin();
                focus->n = plane->normal(plane->pointer(), {});
            }

            cv::Vec3f normal = plane->normal(plane->pointer(), {});
            const double length = cv::norm(normal);
            if (length > 0.0) {
                normal *= static_cast<float>(1.0 / length);
            }

            cv::Vec3f newPosition = focus->p + normal * static_cast<float>(adjustedSteps);

            if (volume) {
                auto [w, h, d] = volume->shape();
                newPosition[0] = std::clamp(newPosition[0], 0.0f, static_cast<float>(w - 1));
                newPosition[1] = std::clamp(newPosition[1], 0.0f, static_cast<float>(h - 1));
                newPosition[2] = std::clamp(newPosition[2], 0.0f, static_cast<float>(d - 1));
            }

            focus->p = newPosition;
            if (length > 0.0) {
                focus->n = normal;
            }
            focus->surfaceId = _surf_name;  // Store surface ID for lookup

            {
                QScopedValueRollback<bool> focusGuard(_suppressFocusRecentering, true);
                _surf_col->setPOI("focus", focus);
            }
            handled = true;
        } else {
            _z_off += adjustedSteps;

            if (volume && plane) {
                float effective_z = plane->origin()[2] + _z_off;
                effective_z = std::max(0.0f, std::min(effective_z, static_cast<float>(volume->numSlices() - 1)));
                _z_off = effective_z - plane->origin()[2];
            }

            renderVisible(true);
            handled = true;
        }
    }

    if (!handled) {
        float zoom = pow(ZOOM_FACTOR, steps);
        _scale *= zoom;
        _scale = round_scale(_scale);
        // we should only zoom when we haven't hit the max / min, otherwise the zoom starts to pan center on the mouse
        if (_scale > MIN_ZOOM && _scale < MAX_ZOOM) {
            recalcScales();

            // The above scale is *not* part of Qt's scene-to-view transform, but part of the voxel-to-scene transform
            // implemented in PlaneSurface::project; it causes a zoom around the surface origin
            // Translations are represented in the Qt scene-to-view transform; these move the surface origin within the viewpoint
            // To zoom centered on the mouse, we adjust the scene-to-view translation appropriately
            // If the mouse were at the plane/surface origin, this adjustment should be zero
            // If the mouse were right of the plane origin, should translate to the left so that point ends up where it was
            fGraphicsView->translate(scene_loc.x() * (1 - zoom),
                                     scene_loc.y() * (1 - zoom));

            curr_img_area = {0,0,0,0};
            int max_size = 100000;
            fGraphicsView->setSceneRect(-max_size/2, -max_size/2, max_size, max_size);
        }
        renderVisible();
        emit overlaysUpdated();

        // Update center marker position after zoom for QuadSurface
        if (_center_marker && _center_marker->isVisible()) {
            if (auto* quad = dynamic_cast<QuadSurface*>(surf.get())) {
                POI* focus = _surf_col->poi("focus");
                if (focus) {
                    auto ptr = quad->pointer();
                    auto* patchIndex = _viewerManager ? _viewerManager->surfacePatchIndex() : nullptr;
                    float dist = quad->pointTo(ptr, focus->p, 4.0, 100, patchIndex);
                    if (dist < 4.0) {
                        cv::Vec3f sp = quad->loc(ptr) * _scale;
                        _center_marker->setPos(sp[0], sp[1]);
                    }
                }
            }
        }
    }

    updateStatusLabel();

    _overlayUpdateTimer->stop();
    _overlayUpdateTimer->start();
}

<<<<<<< HEAD
void CVolumeViewer::adjustZoomByIncrement(float increment)
=======
void CVolumeViewer::adjustZoomByFactor(float factor)
>>>>>>> e6b8aee4
{
    auto surf = _surf_weak.lock();
    if (!surf)
        return;

    for (auto& col : _intersect_items)
        for (auto& item : col.second)
            item->setVisible(false);

<<<<<<< HEAD
    float newScale = _scale + increment;
=======
    float newScale = _scale * factor;
>>>>>>> e6b8aee4
    newScale = round_scale(newScale);

    if (newScale > MIN_ZOOM && newScale < MAX_ZOOM && std::abs(newScale - _scale) > 0.001f) {
        float zoom = newScale / _scale;
        _scale = newScale;

        recalcScales();

        // Zoom centered on view center
        QPointF center = visible_center(fGraphicsView);
        fGraphicsView->translate(center.x() * (1 - zoom),
                                 center.y() * (1 - zoom));

        curr_img_area = {0,0,0,0};
        int max_size = 100000;
        fGraphicsView->setSceneRect(-max_size/2, -max_size/2, max_size, max_size);
    }

    renderVisible();
    emit overlaysUpdated();

<<<<<<< HEAD
    _lbl->setText(QString("%1x %2").arg(_scale).arg(_z_off));
=======
    updateStatusLabel();
>>>>>>> e6b8aee4

    _overlayUpdateTimer->stop();
    _overlayUpdateTimer->start();
}

<<<<<<< HEAD
=======
void CVolumeViewer::adjustSurfaceOffset(float dn)
{
    _z_off += dn;

    renderVisible(true);
    emit overlaysUpdated();

    updateStatusLabel();

    _overlayUpdateTimer->stop();
    _overlayUpdateTimer->start();
}

void CVolumeViewer::resetSurfaceOffsets()
{
    _z_off = 0.0f;

    renderVisible(true);
    emit overlaysUpdated();

    updateStatusLabel();

    _overlayUpdateTimer->stop();
    _overlayUpdateTimer->start();
}

void CVolumeViewer::updateStatusLabel()
{
    QString status = QString("%1x").arg(_scale, 0, 'f', 2);

    // For plane viewers, show the center position in world coordinates
    auto surf = _surf_weak.lock();
    if (surf) {
        if (dynamic_cast<PlaneSurface*>(surf.get())) {
            // Plane viewer - show world position of view center
            cv::Vec3f center = surf->pointer();
            status += QString(" ctr(%1,%2,%3)")
                .arg(center[0], 0, 'f', 0)
                .arg(center[1], 0, 'f', 0)
                .arg(center[2], 0, 'f', 0);
        }
    }

    // Show z offset
    status += QString(" z=%1").arg(_z_off, 0, 'f', 1);

    // Show composite mode info if enabled
    if (_composite_enabled) {
        QString method = QString::fromStdString(_composite_method);
        method[0] = method[0].toUpper();
        status += QString(" | %1(%2)").arg(method).arg(_composite_layers_front + _composite_layers_behind);
    }

    _lbl->setText(status);
}

>>>>>>> e6b8aee4
void CVolumeViewer::OnVolumeChanged(std::shared_ptr<Volume> volume_)
{
    volume = volume_;
    
    // printf("sizes %d %d %d\n", volume_->sliceWidth(), volume_->sliceHeight(), volume_->numSlices());

    int max_size = 100000 ;//std::max(volume_->sliceWidth(), std::max(volume_->numSlices(), volume_->sliceHeight()))*_ds_scale + 512;
    // printf("max size %d\n", max_size);
    fGraphicsView->setSceneRect(-max_size/2,-max_size/2,max_size,max_size);
    
    if (volume->numScales() >= 2) {
        //FIXME currently hardcoded
        _max_scale = 0.5;
        _min_scale = pow(2.0,1.-volume->numScales());
    }
    else {
        //FIXME currently hardcoded
        _max_scale = 1.0;
        _min_scale = 1.0;
    }

    recalcScales();

    updateStatusLabel();

    renderVisible(true);

    // ——— Scalebar: physical size per scene-unit, compensating for down-sampling ———
    // volume->voxelSize() is µm per original voxel;
    // each scene-unit is still one original voxel, but we read data at (_ds_scale) resolution,
    // so we scale the voxelSize by 1/_ds_scale.
    double vs = volume->voxelSize() / _ds_scale;
    fGraphicsView->setVoxelSize(vs, vs);
}

void CVolumeViewer::onVolumeClicked(QPointF scene_loc, Qt::MouseButton buttons, Qt::KeyboardModifiers modifiers)
{
    auto surf = _surf_weak.lock();
    if (!surf)
        return;

    // If a point was being dragged, don't do anything on release
    if (_dragged_point_id != 0) {
        return;
    }

    cv::Vec3f p, n;
    if (!scene2vol(p, n, surf.get(), _surf_name, _surf_col, scene_loc, _vis_center, _scale))
        return;

    if (buttons == Qt::LeftButton) {
        bool isShift = modifiers.testFlag(Qt::ShiftModifier);

        if (isShift && !_segmentationEditActive) {
            // If a collection is selected, add to it.
            if (_selected_collection_id != 0) {
                const auto& collections = _point_collection->getAllCollections();
                auto it = collections.find(_selected_collection_id);
                if (it != collections.end()) {
                    _point_collection->addPoint(it->second.name, p);
                }
            } else {
                // Otherwise, create a new collection.
                std::string new_name = _point_collection->generateNewCollectionName("col");
                auto new_point = _point_collection->addPoint(new_name, p);
                _selected_collection_id = new_point.collectionId;
                emit sendCollectionSelected(_selected_collection_id);
            }
        } else if (_highlighted_point_id != 0) {
            emit pointClicked(_highlighted_point_id);
        }
    }

    const auto& segmentation = activeSegmentationHandle();

    // Forward the click for focus
    if (dynamic_cast<PlaneSurface*>(surf.get())) {
        sendVolumeClicked(p, n, surf.get(), buttons, modifiers);
    }
    else if (segmentation.viewerIsSegmentationView && segmentation.surface) {
        sendVolumeClicked(p, n, segmentation.surface, buttons, modifiers);
    }
    else {
        std::cout << "FIXME: onVolumeClicked()" << std::endl;
    }
}

void CVolumeViewer::setCache(ChunkCache<uint8_t> *cache_)
{
    cache = cache_;
}

void CVolumeViewer::setPointCollection(VCCollection* point_collection)
{
    _point_collection = point_collection;
    emit overlaysUpdated();
}

Surface* CVolumeViewer::currentSurface() const
{
    if (!_surf_col) {
        auto shared = _surf_weak.lock();
        return shared ? shared.get() : nullptr;
    }

    return _surf_col->surfaceRaw(_surf_name);
}

void CVolumeViewer::setSurface(const std::string &name)
{
    _surf_name = name;
    _surf_weak.reset();
    markActiveSegmentationDirty();
    onSurfaceChanged(name, _surf_col->surface(name));
}


void CVolumeViewer::invalidateVis()
{
    for(auto &item : slice_vis_items) {
        fScene->removeItem(item);
        delete item;
    }
    slice_vis_items.resize(0);
}

void CVolumeViewer::setSegmentationEditActive(bool active)
{
    if (_segmentationEditActive == active) {
        return;
    }
    _segmentationEditActive = active;
    renderIntersections();
}


void CVolumeViewer::setHighlightedSurfaceIds(const std::vector<std::string>& ids)
{
    std::unordered_set<std::string> next(ids.begin(), ids.end());
    if (next == _highlightedSurfaceIds) {
        return;
    }
    _highlightedSurfaceIds = std::move(next);
    renderIntersections();
}

void CVolumeViewer::setSurfacePatchSamplingStride(int stride)
{
    stride = std::max(1, stride);
    if (_surfacePatchSamplingStride == stride) {
        return;
    }
    _surfacePatchSamplingStride = stride;
    renderIntersections();
}

void CVolumeViewer::setVolumeWindow(float low, float high)
{
    constexpr float kMaxValue = 255.0f;
    const float clampedLow = std::clamp(low, 0.0f, kMaxValue);
    float clampedHigh = std::clamp(high, 0.0f, kMaxValue);
    if (clampedHigh <= clampedLow) {
        clampedHigh = std::min(kMaxValue, clampedLow + 1.0f);
    }

    const bool unchanged = std::abs(clampedLow - _baseWindowLow) < 1e-6f &&
                           std::abs(clampedHigh - _baseWindowHigh) < 1e-6f;
    if (unchanged) {
        return;
    }

    _baseWindowLow = clampedLow;
    _baseWindowHigh = clampedHigh;

    if (volume) {
        renderVisible(true);
    }
}


void CVolumeViewer::fitSurfaceInView()
{
    auto surf = _surf_weak.lock();
    if (!surf || !fGraphicsView) {
        return;
    }

    Rect3D bbox;
    bool haveBounds = false;

    if (auto* quadSurf = dynamic_cast<QuadSurface*>(surf.get())) {
        bbox = quadSurf->bbox();
        haveBounds = true;
    }

    if (!haveBounds) {
        // when we can't get bounds, just reset to a default view
        _scale = 1.0f;
        recalcScales();
        fGraphicsView->resetTransform();
        fGraphicsView->centerOn(0, 0);
        updateStatusLabel();
        return;
    }

    // Calculate the actual dimensions of the bounding box
    float bboxWidth = bbox.high[0] - bbox.low[0];
    float bboxHeight = bbox.high[1] - bbox.low[1];

    if (bboxWidth <= 0 || bboxHeight <= 0) {
        return;
    }

    QSize viewportSize = fGraphicsView->viewport()->size();
    float viewportWidth = viewportSize.width();
    float viewportHeight = viewportSize.height();

    if (viewportWidth <= 0 || viewportHeight <= 0) {
        return;
    }

    // Calculate scale factor based on actual bbox dimensions
    float fit_factor = 0.8f;
    float required_scale_x = (viewportWidth * fit_factor) / bboxWidth;
    float required_scale_y = (viewportHeight * fit_factor) / bboxHeight;

    // Use the smaller scale to ensure the entire bbox fits
    float required_scale = std::min(required_scale_x, required_scale_y);

    _scale = required_scale;
    _scale = round_scale(_scale);
    recalcScales();

    fGraphicsView->resetTransform();
    fGraphicsView->centerOn(0, 0);

    updateStatusLabel();
    curr_img_area = {0,0,0,0};
}


void CVolumeViewer::onSurfaceChanged(std::string name, std::shared_ptr<Surface> surf, bool isEditUpdate)
{
    if (name == "segmentation" || name == _surf_name) {
        markActiveSegmentationDirty();
    }

    // Track whether we need to re-render intersections (debounce multiple triggers)
    bool needsIntersectionUpdate = false;

    // When active segmentation changes, force re-render of intersections
    // so the highlight colors update immediately (old segment loses highlight,
    // new segment gains it)
    // Skip if _intersect_tgts contains "segmentation" since it will be handled
    // by the intersection target logic below (avoids create-delete-create race
    // that can confuse Qt's scene invalidation)
    if (name == "segmentation" && !_intersect_tgts.count("segmentation")) {
        needsIntersectionUpdate = true;
    }

    if (_surf_name == name) {
        _surf_weak = surf;  // Store weak reference
        if (!surf) {
            clearAllOverlayGroups();
            fScene->clear();
            _intersect_items.clear();
            _cachedIntersectionLines.clear();
            slice_vis_items.clear();
            _paths.clear();
            emit overlaysUpdated();
            _cursor = nullptr;
            _center_marker = nullptr;
            fBaseImageItem = nullptr;
        }
        else {
            invalidateVis();
            if (!isEditUpdate) {
                _z_off = 0.0f;
            }
            if (name == "segmentation" && _resetViewOnSurfaceChange) {
                fitSurfaceInView();
            }
        }
    }

    if (name == _surf_name) {
        curr_img_area = {0,0,0,0};
        renderVisible(true); // Immediate render of slice
        // When the slice plane itself moves, re-render intersections since
        // the view_bbox will be at the new position
        needsIntersectionUpdate = true;
    }

    if (_intersect_tgts.count(name)) {
        invalidateIntersect(name);
        needsIntersectionUpdate = true;
    }

    // Single renderIntersections() call to avoid create-delete-create race
    if (needsIntersectionUpdate) {
        renderIntersections();
    }

    // Defer overlay updates
    _overlayUpdateTimer->stop();
    _overlayUpdateTimer->start();
}

QGraphicsItem *cursorItem(bool drawingMode = false, float brushSize = 3.0f, bool isSquare = false)
{
    if (drawingMode) {
        // Drawing mode cursor - shows brush shape and size
        QGraphicsItemGroup *group = new QGraphicsItemGroup();
        group->setZValue(10);
        
        QPen brushPen(QBrush(COLOR_CURSOR), 1.5);
        brushPen.setStyle(Qt::DashLine);
        
        // Draw brush shape
        if (isSquare) {
            float halfSize = brushSize / 2.0f;
            QGraphicsRectItem *rect = new QGraphicsRectItem(-halfSize, -halfSize, brushSize, brushSize);
            rect->setPen(brushPen);
            rect->setBrush(Qt::NoBrush);
            group->addToGroup(rect);
        } else {
            QGraphicsEllipseItem *circle = new QGraphicsEllipseItem(-brushSize/2, -brushSize/2, brushSize, brushSize);
            circle->setPen(brushPen);
            circle->setBrush(Qt::NoBrush);
            group->addToGroup(circle);
        }
        
        // Add small crosshair in center
        QPen centerPen(QBrush(COLOR_CURSOR), 1);
        QGraphicsLineItem *line = new QGraphicsLineItem(-2, 0, 2, 0);
        line->setPen(centerPen);
        group->addToGroup(line);
        line = new QGraphicsLineItem(0, -2, 0, 2);
        line->setPen(centerPen);
        group->addToGroup(line);
        
        return group;
    } else {
        // Regular cursor
        QPen pen(QBrush(COLOR_CURSOR), 2);
        QGraphicsLineItem *parent = new QGraphicsLineItem(-10, 0, -5, 0);
        parent->setZValue(10);
        parent->setPen(pen);
        QGraphicsLineItem *line = new QGraphicsLineItem(10, 0, 5, 0, parent);
        line->setPen(pen);
        line = new QGraphicsLineItem(0, -10, 0, -5, parent);
        line->setPen(pen);
        line = new QGraphicsLineItem(0, 10, 0, 5, parent);
        line->setPen(pen);
        
        return parent;
    }
}

QGraphicsItem *crossItem()
{
    QPen pen(QBrush(Qt::red), 1);
    QGraphicsLineItem *parent = new QGraphicsLineItem(-5, -5, 5, 5);
    parent->setZValue(10);
    parent->setPen(pen);
    QGraphicsLineItem *line = new QGraphicsLineItem(-5, 5, 5, -5, parent);
    line->setPen(pen);
    
    return parent;
}

//TODO make poi tracking optional and configurable
void CVolumeViewer::onPOIChanged(std::string name, POI *poi)
{
    auto surf = _surf_weak.lock();
    if (!poi || !surf)
        return;

    if (name == "focus") {
        if (auto* plane = dynamic_cast<PlaneSurface*>(surf.get())) {
            if (!_suppressFocusRecentering) {
                fGraphicsView->centerOn(0, 0);
            }
            if (poi->p == plane->origin())
                return;

            plane->setOrigin(poi->p);
            emit overlaysUpdated();

            _surf_col->setSurface(_surf_name, surf);
        } else if (auto* quad = dynamic_cast<QuadSurface*>(surf.get())) {
            auto ptr = quad->pointer();
            auto* patchIndex = _viewerManager ? _viewerManager->surfacePatchIndex() : nullptr;
            float dist = quad->pointTo(ptr, poi->p, 4.0, 100, patchIndex);

            if (dist < 4.0) {
                cv::Vec3f sp = quad->loc(ptr) * _scale;
                if (_center_marker) {
                    _center_marker->setPos(sp[0], sp[1]);
                    _center_marker->show();
                }
                fGraphicsView->centerOn(sp[0], sp[1]);
                // Only re-render when the focus is on/near the surface
                renderVisible(true);
            } else {
                if (_center_marker) {
                    _center_marker->hide();
                }
                // Skip expensive re-render when focus is far from this surface
            }
        }
    }
    else if (name == "cursor") {
        // Validate current surface against collection to prevent use-after-free
        Surface* currentSurf = currentSurface();
        if (!currentSurf) {
            return;
        }

        if (_surf_name == "segmentation" && !_mirrorCursorToSegmentation) {
            // Compare surface IDs instead of raw pointers
            if (poi->surfaceId.empty() || poi->surfaceId != _surf_name) {
                return;
            }
        }

        PlaneSurface *slice_plane = dynamic_cast<PlaneSurface*>(currentSurf);
        const auto& segmentation = activeSegmentationHandle();
        QuadSurface *crop = segmentation.surface;
        
        cv::Vec3f sp;
        float dist = -1;
        if (slice_plane) {            
            dist = slice_plane->pointDist(poi->p);
            sp = slice_plane->project(poi->p, 1.0, _scale);
        }
        else if (segmentation.viewerIsSegmentationView && crop)
        {
            auto ptr = crop->pointer();
            auto* patchIndex = _viewerManager ? _viewerManager->surfacePatchIndex() : nullptr;
            dist = crop->pointTo(ptr, poi->p, 2.0, 1000, patchIndex);
            sp = crop->loc(ptr)*_scale ;//+ cv::Vec3f(_vis_center[0],_vis_center[1],0);
        }
        
        if (!_cursor) {
            _cursor = cursorItem(_drawingModeActive, _brushSize, _brushIsSquare);
            fScene->addItem(_cursor);
        }
        
        if (dist != -1) {
            if (dist < 20.0/_scale) {
                _cursor->setPos(sp[0], sp[1]);
                _cursor->setOpacity(1.0-dist*_scale/20.0);
            }
            else
                _cursor->setOpacity(0.0);
        }
    }
}



void CVolumeViewer::onPanStart(Qt::MouseButton buttons, Qt::KeyboardModifiers modifiers)
{
    renderVisible();

    _overlayUpdateTimer->stop();
    _overlayUpdateTimer->start();
}

void CVolumeViewer::onPanRelease(Qt::MouseButton buttons, Qt::KeyboardModifiers modifiers)
{
    renderVisible();

    _overlayUpdateTimer->stop();
    _overlayUpdateTimer->start();
}

void CVolumeViewer::onScrolled()
{
    renderVisible(true);  // Force re-render to fill newly visible areas
}

void CVolumeViewer::onResized()
{
   renderVisible(true);
}

void CVolumeViewer::onPathsChanged(const QList<PathPrimitive>& paths)
{
    _paths.clear();
    _paths.reserve(paths.size());
    for (const auto& path : paths) {
        _paths.push_back(path);
    }
    emit overlaysUpdated();
}

void CVolumeViewer::onMousePress(QPointF scene_loc, Qt::MouseButton button, Qt::KeyboardModifiers modifiers)
{
    auto surf = _surf_weak.lock();
    // BBox drawing consumes mouse events on segmentation view
    if (_bboxMode && _surf_name == "segmentation") {
        if (button == Qt::LeftButton) {
            // Convert to surface parameter coords (unscaled)
            cv::Vec3f p, n;
            if (!scene2vol(p, n, surf.get(), _surf_name, _surf_col, scene_loc, _vis_center, _scale)) return;
            auto* quad = dynamic_cast<QuadSurface*>(surf.get());
            if (!quad) return;
            auto ptr = quad->pointer();
            auto* patchIndex = _viewerManager ? _viewerManager->surfacePatchIndex() : nullptr;
            quad->pointTo(ptr, p, 2.0f, 100, patchIndex);
            cv::Vec3f sp = quad->loc(ptr); // unscaled surface coords
            _bboxStart = QPointF(sp[0], sp[1]);
            QRectF r(QPointF(_bboxStart.x()*_scale, _bboxStart.y()*_scale), QPointF(_bboxStart.x()*_scale, _bboxStart.y()*_scale));
            _activeBBoxSceneRect = r.normalized();
            emit overlaysUpdated();
        }
        return; // consume in bbox mode
    }
    if (!_point_collection || !surf) return;

    if (button == Qt::LeftButton) {
        if (_highlighted_point_id != 0 && !modifiers.testFlag(Qt::ControlModifier)) {
            emit pointClicked(_highlighted_point_id);
            _dragged_point_id = _highlighted_point_id;
            // Do not return, allow forwarding for other widgets
        }
    } else if (button == Qt::RightButton) {
        if (_highlighted_point_id != 0) {
            _point_collection->removePoint(_highlighted_point_id);
        }
    }

    // Forward for drawing widgets
    cv::Vec3f p, n;
    if (scene2vol(p, n, surf.get(), _surf_name, _surf_col, scene_loc, _vis_center, _scale)) {
        _lastScenePos = scene_loc;  // Track for grid coordinate lookups
        sendMousePressVolume(p, n, button, modifiers);
    }
}

void CVolumeViewer::onMouseMove(QPointF scene_loc, Qt::MouseButtons buttons, Qt::KeyboardModifiers modifiers)
{
    auto surf = _surf_weak.lock();
    // BBox drawing consumes mouse events on segmentation view
    if (_bboxMode && _surf_name == "segmentation") {
        if (_activeBBoxSceneRect && (buttons & Qt::LeftButton)) {
            cv::Vec3f p, n;
            if (!scene2vol(p, n, surf.get(), _surf_name, _surf_col, scene_loc, _vis_center, _scale)) return;
            auto* quad = dynamic_cast<QuadSurface*>(surf.get());
            if (!quad) return;
            auto ptr = quad->pointer();
            auto* patchIndex = _viewerManager ? _viewerManager->surfacePatchIndex() : nullptr;
            quad->pointTo(ptr, p, 2.0f, 100, patchIndex);
            cv::Vec3f sp = quad->loc(ptr); // unscaled
            QPointF cur(sp[0], sp[1]);
            QRectF r(QPointF(_bboxStart.x()*_scale, _bboxStart.y()*_scale), QPointF(cur.x()*_scale, cur.y()*_scale));
            _activeBBoxSceneRect = r.normalized();
            emit overlaysUpdated();
        }
        return; // consume in bbox mode
    }
    onCursorMove(scene_loc); // Keep highlighting up to date

    if ((buttons & Qt::LeftButton) && _dragged_point_id != 0) {
        cv::Vec3f p, n;
        if (scene2vol(p, n, surf.get(), _surf_name, _surf_col, scene_loc, _vis_center, _scale)) {
            if (auto point_opt = _point_collection->getPoint(_dragged_point_id)) {
                ColPoint updated_point = *point_opt;
                updated_point.p = p;
                _point_collection->updatePoint(updated_point);
            }
        }
    } else {
        if (!surf) {
            return;
        }

        cv::Vec3f p, n;
        if (!scene2vol(p, n, surf.get(), _surf_name, _surf_col, scene_loc, _vis_center, _scale))
            return;

        _lastScenePos = scene_loc;  // Track for grid coordinate lookups
        emit sendMouseMoveVolume(p, buttons, modifiers);
    }
}

void CVolumeViewer::onMouseRelease(QPointF scene_loc, Qt::MouseButton button, Qt::KeyboardModifiers modifiers)
{
    auto surf = _surf_weak.lock();
    // BBox drawing consumes mouse events on segmentation view
    if (_bboxMode && _surf_name == "segmentation") {
        if (button == Qt::LeftButton && _activeBBoxSceneRect) {
            // Determine final rect in surface parameter coords
            QRectF rScene = _activeBBoxSceneRect->normalized();
            QRectF rSurf(QPointF(rScene.left()/_scale, rScene.top()/_scale), QPointF(rScene.right()/_scale, rScene.bottom()/_scale));
            // Promote this rectangle into a persistent selection with unique color (stored unscaled)
            // Generate a distinct color using HSV cycling
            int idx = static_cast<int>(_selections.size());
            QColor col = QColor::fromHsv((idx * 53) % 360, 200, 255);
            _selections.push_back({rSurf, col});
            _activeBBoxSceneRect.reset();
            emit overlaysUpdated();
        }
        return; // consume in bbox mode
    }
    if (button == Qt::LeftButton && _dragged_point_id != 0) {
        _dragged_point_id = 0;
        // Re-run highlight logic
        onCursorMove(scene_loc);
    }

    // Forward for drawing widgets
    cv::Vec3f p, n;
    if (scene2vol(p, n, surf.get(), _surf_name, _surf_col, scene_loc, _vis_center, _scale)) {
        const auto& segmentation = activeSegmentationHandle();
        if (dynamic_cast<PlaneSurface*>(surf.get())) {
            emit sendMouseReleaseVolume(p, button, modifiers);
        }
        else if (segmentation.viewerIsSegmentationView) {
            emit sendMouseReleaseVolume(p, button, modifiers);
        }
        else {
            std::cout << "FIXME: onMouseRelease()" << std::endl;
        }
    }
}

void CVolumeViewer::setBBoxMode(bool enabled)
{
    _bboxMode = enabled;
    if (!enabled && _activeBBoxSceneRect) {
        _activeBBoxSceneRect.reset();
        emit overlaysUpdated();
    }
}

QuadSurface* CVolumeViewer::makeBBoxFilteredSurfaceFromSceneRect(const QRectF& sceneRect)
{
    if (_surf_name != "segmentation") return nullptr;
    auto surf = _surf_weak.lock();
    auto* quad = dynamic_cast<QuadSurface*>(surf.get());
    if (!quad) return nullptr;

    const cv::Mat_<cv::Vec3f> src = quad->rawPoints();
    const int H = src.rows;
    const int W = src.cols;

    // Convert scene-space rect to surface-parameter rect (nominal units)
    QRectF rSurf(QPointF(sceneRect.left()/_scale,  sceneRect.top()/_scale),
                 QPointF(sceneRect.right()/_scale, sceneRect.bottom()/_scale));
    rSurf = rSurf.normalized();

    // Compute tight index bounds from surface-parameter rect
    const double cx = W * 0.5; // cols/2
    const double cy = H * 0.5; // rows/2
    const cv::Vec2f sc = quad->scale();
    int i0 = std::max(0,               (int)std::floor(cx + rSurf.left()   * sc[0]));
    int i1 = std::min(W - 1,           (int)std::ceil (cx + rSurf.right()  * sc[0]));
    int j0 = std::max(0,               (int)std::floor(cy + rSurf.top()    * sc[1]));
    int j1 = std::min(H - 1,           (int)std::ceil (cy + rSurf.bottom() * sc[1]));
    if (i0 > i1 || j0 > j1) return nullptr;

    const int outW = (i1 - i0 + 1);
    const int outH = (j1 - j0 + 1);
    cv::Mat_<cv::Vec3f> cropped(outH, outW, cv::Vec3f(-1.f, -1.f, -1.f));

    // Keep only points whose parameter coords fall inside rSurf (cheap, linear mapping)
    for (int j = j0; j <= j1; ++j) {
        for (int i = i0; i <= i1; ++i) {
            const cv::Vec3f& p = src(j, i);
            if (p[0] == -1.0f && p[1] == -1.0f && p[2] == -1.0f) continue;
            const double u = (i - cx) / sc[0];
            const double v = (j - cy) / sc[1];
            if (u >= rSurf.left() && u <= rSurf.right() && v >= rSurf.top() && v <= rSurf.bottom()) {
                cropped(j - j0, i - i0) = p;
            }
        }
    }

    // Remove spatial outliers, then trim to minimal grid again
    cv::Mat_<cv::Vec3f> cleaned = clean_surface_outliers(cropped);

    // Optional heuristic: tighten edges by requiring a minimum number of valid
    // points per border row/column to consider it part of the crop.
    auto countValidInCol = [&](int c) {
        int cnt = 0; for (int r = 0; r < cleaned.rows; ++r) if (cleaned(r,c)[0] != -1) ++cnt; return cnt; };
    auto countValidInRow = [&](int r) {
        int cnt = 0; for (int c = 0; c < cleaned.cols; ++c) if (cleaned(r,c)[0] != -1) ++cnt; return cnt; };
    int minValidCol = std::max(1, std::min(3, cleaned.rows));
    int minValidRow = std::max(1, std::min(3, cleaned.cols));

    int left = 0, right = cleaned.cols - 1, top = 0, bottom = cleaned.rows - 1;
    while (left <= right && countValidInCol(left) < minValidCol) ++left;
    while (right >= left && countValidInCol(right) < minValidCol) --right;
    while (top <= bottom && countValidInRow(top) < minValidRow) ++top;
    while (bottom >= top && countValidInRow(bottom) < minValidRow) --bottom;

    // Fallback to bounding any valid cell if heuristic removed everything
    if (left > right || top > bottom) {
        left = cleaned.cols; right = -1; top = cleaned.rows; bottom = -1;
        for (int j = 0; j < cleaned.rows; ++j)
            for (int i = 0; i < cleaned.cols; ++i)
                if (cleaned(j,i)[0] != -1) {
                    left = std::min(left, i); right = std::max(right, i);
                    top  = std::min(top,  j); bottom= std::max(bottom,j);
                }
        if (right < 0 || bottom < 0) return nullptr; // all removed
    }

    const int fW = (right - left + 1);
    const int fH = (bottom - top + 1);
    cv::Mat_<cv::Vec3f> finalPts(fH, fW, cv::Vec3f(-1.f, -1.f, -1.f));
    for (int j = top; j <= bottom; ++j)
        for (int i = left; i <= right; ++i)
            finalPts(j - top, i - left) = cleaned(j, i);

    auto* out = new QuadSurface(finalPts, quad->_scale);
    return out;
}

auto CVolumeViewer::selections() const -> std::vector<std::pair<QRectF, QColor>>
{
    std::vector<std::pair<QRectF, QColor>> out;
    out.reserve(_selections.size());
    for (const auto& s : _selections) {
        QRectF sceneRect(QPointF(s.surfRect.left()*_scale,  s.surfRect.top()*_scale),
                         QPointF(s.surfRect.right()*_scale, s.surfRect.bottom()*_scale));
        out.emplace_back(sceneRect.normalized(), s.color);
    }
    return out;
}

void CVolumeViewer::clearSelections()
{
    _selections.clear();
    emit overlaysUpdated();
}

void CVolumeViewer::setCompositeEnabled(bool enabled)
{
    if (_composite_enabled != enabled) {
        _composite_enabled = enabled;
        renderVisible(true);
        updateStatusLabel();
    }
}
void CVolumeViewer::setCompositeLayersInFront(int layers)
{
    if (layers >= 0 && layers <= 100 && layers != _composite_layers_front) {
        _composite_layers_front = layers;
        if (_composite_enabled) {
            renderVisible(true);
        }
    }
}

void CVolumeViewer::setCompositeLayersBehind(int layers)
{
    if (layers >= 0 && layers <= 100 && layers != _composite_layers_behind) {
        _composite_layers_behind = layers;
        if (_composite_enabled) {
            renderVisible(true);
        }
    }
}

void CVolumeViewer::setCompositeAlphaMin(int value)
{
    if (value >= 0 && value <= 255 && value != _composite_alpha_min) {
        _composite_alpha_min = value;
        if (_composite_enabled && _composite_method == "alpha") {
            renderVisible(true);
        }
    }
}

void CVolumeViewer::setCompositeAlphaMax(int value)
{
    if (value >= 0 && value <= 255 && value != _composite_alpha_max) {
        _composite_alpha_max = value;
        if (_composite_enabled && _composite_method == "alpha") {
            renderVisible(true);
        }
    }
}

void CVolumeViewer::setCompositeAlphaThreshold(int value)
{
    if (value >= 0 && value <= 10000 && value != _composite_alpha_threshold) {
        _composite_alpha_threshold = value;
        if (_composite_enabled && _composite_method == "alpha") {
            renderVisible(true);
        }
    }
}

void CVolumeViewer::setCompositeMaterial(int value)
{
    if (value >= 0 && value <= 255 && value != _composite_material) {
        _composite_material = value;
        if (_composite_enabled && _composite_method == "alpha") {
            renderVisible(true);
        }
    }
}

void CVolumeViewer::setCompositeReverseDirection(bool reverse)
{
    if (reverse != _composite_reverse_direction) {
        _composite_reverse_direction = reverse;
        if (_composite_enabled) {
            renderVisible(true);
        }
    }
}

void CVolumeViewer::setIsoCutoff(int value)
{
    value = std::clamp(value, 0, 255);
    if (value != _iso_cutoff) {
        _iso_cutoff = value;
        renderVisible(true);
    }
}

void CVolumeViewer::setCompositeGradientScale(float scale)
{
    scale = std::clamp(scale, 0.1f, 20.0f);
    if (std::abs(scale - _composite_gradient_scale) > 0.01f) {
        _composite_gradient_scale = scale;
        if (_composite_enabled && _composite_method == "gradient") {
            renderVisible(true);
        }
    }
}

void CVolumeViewer::setCompositeStddevScale(float scale)
{
    scale = std::clamp(scale, 0.1f, 20.0f);
    if (std::abs(scale - _composite_stddev_scale) > 0.01f) {
        _composite_stddev_scale = scale;
        if (_composite_enabled && _composite_method == "stddev") {
            renderVisible(true);
        }
    }
}

void CVolumeViewer::setCompositeLaplacianScale(float scale)
{
    scale = std::clamp(scale, 0.1f, 20.0f);
    if (std::abs(scale - _composite_laplacian_scale) > 0.01f) {
        _composite_laplacian_scale = scale;
        if (_composite_enabled && _composite_method == "laplacian") {
            renderVisible(true);
        }
    }
}

void CVolumeViewer::setPostStretchValues(bool enabled)
{
    if (enabled != _postStretchValues) {
        _postStretchValues = enabled;
        if (_composite_enabled) {
            renderVisible(true);
        }
    }
}

void CVolumeViewer::setPostRemoveSmallComponents(bool enabled)
{
    if (enabled != _postRemoveSmallComponents) {
        _postRemoveSmallComponents = enabled;
        if (_composite_enabled) {
            renderVisible(true);
        }
    }
}

void CVolumeViewer::setPostMinComponentSize(int size)
{
    size = std::clamp(size, 1, 100000);
    if (size != _postMinComponentSize) {
        _postMinComponentSize = size;
        if (_composite_enabled && _postRemoveSmallComponents) {
            renderVisible(true);
        }
    }
}

void CVolumeViewer::setCompositeMethod(const std::string& method)
{
    // Validate method is one of the supported methods
    static const std::unordered_set<std::string> validMethods = {
        "max", "mean", "min", "median", "alpha",
        "stddev", "range", "localContrast", "entropy",
        "gradient", "gradientSum", "laplacian", "sobel",
        "percentile", "weightedMean", "peakCount", "thresholdCount"
    };

    if (method != _composite_method && validMethods.count(method) > 0) {
        _composite_method = method;
        if (_composite_enabled) {
            renderVisible(true);
<<<<<<< HEAD

            // Update status label
            QString status = QString("%1x %2").arg(_scale).arg(_z_off);
            QString methodDisplay = QString::fromStdString(_composite_method);
            methodDisplay[0] = methodDisplay[0].toUpper();
            status += QString(" | Composite: %1(%2)").arg(methodDisplay).arg(_composite_layers);
            _lbl->setText(status);
=======
            updateStatusLabel();
>>>>>>> e6b8aee4
        }
    }
}

void CVolumeViewer::setCompositeRangeScale(float scale)
{
    scale = std::clamp(scale, 0.1f, 20.0f);
    if (std::abs(scale - _composite_range_scale) > 0.01f) {
        _composite_range_scale = scale;
        if (_composite_enabled && _composite_method == "range") {
            renderVisible(true);
        }
    }
}

void CVolumeViewer::setCompositeGradientSumScale(float scale)
{
    scale = std::clamp(scale, 0.1f, 20.0f);
    if (std::abs(scale - _composite_gradient_sum_scale) > 0.01f) {
        _composite_gradient_sum_scale = scale;
        if (_composite_enabled && _composite_method == "gradientSum") {
            renderVisible(true);
        }
    }
}

void CVolumeViewer::setCompositeSobelScale(float scale)
{
    scale = std::clamp(scale, 0.1f, 20.0f);
    if (std::abs(scale - _composite_sobel_scale) > 0.01f) {
        _composite_sobel_scale = scale;
        if (_composite_enabled && _composite_method == "sobel") {
            renderVisible(true);
        }
    }
}

void CVolumeViewer::setCompositeLocalContrastScale(float scale)
{
    scale = std::clamp(scale, 1.0f, 1000.0f);
    if (std::abs(scale - _composite_local_contrast_scale) > 0.1f) {
        _composite_local_contrast_scale = scale;
        if (_composite_enabled && _composite_method == "localContrast") {
            renderVisible(true);
        }
    }
}

void CVolumeViewer::setCompositeEntropyScale(float scale)
{
    scale = std::clamp(scale, 1.0f, 200.0f);
    if (std::abs(scale - _composite_entropy_scale) > 0.1f) {
        _composite_entropy_scale = scale;
        if (_composite_enabled && _composite_method == "entropy") {
            renderVisible(true);
        }
    }
}

void CVolumeViewer::setCompositePeakThreshold(float threshold)
{
    threshold = std::clamp(threshold, 0.0f, 100.0f);
    if (std::abs(threshold - _composite_peak_threshold) > 0.1f) {
        _composite_peak_threshold = threshold;
        if (_composite_enabled && _composite_method == "peakCount") {
            renderVisible(true);
        }
    }
}

void CVolumeViewer::setCompositePeakCountScale(float scale)
{
    scale = std::clamp(scale, 1.0f, 200.0f);
    if (std::abs(scale - _composite_peak_count_scale) > 0.1f) {
        _composite_peak_count_scale = scale;
        if (_composite_enabled && _composite_method == "peakCount") {
            renderVisible(true);
        }
    }
}

void CVolumeViewer::setCompositeCountThreshold(float threshold)
{
    threshold = std::clamp(threshold, 0.0f, 255.0f);
    if (std::abs(threshold - _composite_count_threshold) > 0.1f) {
        _composite_count_threshold = threshold;
        if (_composite_enabled && _composite_method == "thresholdCount") {
            renderVisible(true);
        }
    }
}

void CVolumeViewer::setCompositeThresholdCountScale(float scale)
{
    scale = std::clamp(scale, 1.0f, 200.0f);
    if (std::abs(scale - _composite_threshold_count_scale) > 0.1f) {
        _composite_threshold_count_scale = scale;
        if (_composite_enabled && _composite_method == "thresholdCount") {
            renderVisible(true);
        }
    }
}

void CVolumeViewer::setCompositePercentile(float percentile)
{
    percentile = std::clamp(percentile, 0.0f, 1.0f);
    if (std::abs(percentile - _composite_percentile) > 0.001f) {
        _composite_percentile = percentile;
        if (_composite_enabled && _composite_method == "percentile") {
            renderVisible(true);
        }
    }
}

void CVolumeViewer::setCompositeWeightedMeanSigma(float sigma)
{
    sigma = std::clamp(sigma, 0.01f, 2.0f);
    if (std::abs(sigma - _composite_weighted_mean_sigma) > 0.001f) {
        _composite_weighted_mean_sigma = sigma;
        if (_composite_enabled && _composite_method == "weightedMean") {
            renderVisible(true);
        }
    }
}

void CVolumeViewer::onVolumeClosing()
{
    // Only clear segmentation-related surfaces, not persistent plane surfaces
    if (_surf_name == "segmentation") {
        onSurfaceChanged(_surf_name, nullptr);
    }
    // For plane surfaces (xy plane, xz plane, yz plane), just clear the scene
    // but keep the surface reference so it can render with the new volume
    else if (_surf_name == "xy plane" || _surf_name == "xz plane" || _surf_name == "yz plane") {
        if (fScene) {
            clearAllOverlayGroups();
            fScene->clear();
        }
        // Clear all item collections
        _intersect_items.clear();
        _cachedIntersectionLines.clear();
        slice_vis_items.clear();
        _paths.clear();
        emit overlaysUpdated();
        _cursor = nullptr;
        _center_marker = nullptr;
        fBaseImageItem = nullptr;
        // Note: We don't set _surf = nullptr here, so the surface remains available
    }
    else {
        // For other surface types (seg xz, seg yz), clear them
        onSurfaceChanged(_surf_name, nullptr);
    }
}

void CVolumeViewer::onSurfaceWillBeDeleted(std::string /*name*/, std::shared_ptr<Surface> surf)
{
    // Called BEFORE surface deletion - clear all cached references to prevent use-after-free
    auto quad = std::dynamic_pointer_cast<QuadSurface>(surf);

    // Clear if this is our current surface
    auto current = _surf_weak.lock();
    if (current && current == surf) {
        _surf_weak.reset();
    }

    // Clear from intersection cache
    for (auto it = _cachedIntersectSurfaces.begin(); it != _cachedIntersectSurfaces.end();) {
        if (it->second == quad) {
            it = _cachedIntersectSurfaces.erase(it);
        } else {
            ++it;
        }
    }

    // Clear from triangles cache
    if (quad) {
        _trianglesBySurface.erase(quad);
    }
}

void CVolumeViewer::onDrawingModeActive(bool active, float brushSize, bool isSquare)
{
    _drawingModeActive = active;
    _brushSize = brushSize;
    _brushIsSquare = isSquare;
    
    // Update the cursor to reflect the drawing mode state
    if (_cursor) {
        fScene->removeItem(_cursor);
        delete _cursor;
        _cursor = nullptr;
    }
    
    // Force cursor update
    POI *cursor = _surf_col->poi("cursor");
    if (cursor) {
        onPOIChanged("cursor", cursor);
    }
}

void CVolumeViewer::onCollectionSelected(uint64_t collectionId)
{
    _selected_collection_id = collectionId;
    emit overlaysUpdated();
}

void CVolumeViewer::onKeyRelease(int /*key*/, Qt::KeyboardModifiers /*modifiers*/)
{
}

void CVolumeViewer::onPointSelected(uint64_t pointId)
{
    if (_selected_point_id == pointId) {
        return;
    }

    uint64_t old_selected_id = _selected_point_id;
    _selected_point_id = pointId;

    emit overlaysUpdated();
}

void CVolumeViewer::setResetViewOnSurfaceChange(bool reset)
{
    _resetViewOnSurfaceChange = reset;
}


// Draw two small arrows indicating growth direction candidates:
// red = flip_x=false (along +X)
// green = flip_x=true (opposite −X)
// Shown on segmentation and projected into slice views.<|MERGE_RESOLUTION|>--- conflicted
+++ resolved
@@ -446,11 +446,7 @@
     _overlayUpdateTimer->start();
 }
 
-<<<<<<< HEAD
-void CVolumeViewer::adjustZoomByIncrement(float increment)
-=======
 void CVolumeViewer::adjustZoomByFactor(float factor)
->>>>>>> e6b8aee4
 {
     auto surf = _surf_weak.lock();
     if (!surf)
@@ -460,11 +456,7 @@
         for (auto& item : col.second)
             item->setVisible(false);
 
-<<<<<<< HEAD
-    float newScale = _scale + increment;
-=======
     float newScale = _scale * factor;
->>>>>>> e6b8aee4
     newScale = round_scale(newScale);
 
     if (newScale > MIN_ZOOM && newScale < MAX_ZOOM && std::abs(newScale - _scale) > 0.001f) {
@@ -486,18 +478,12 @@
     renderVisible();
     emit overlaysUpdated();
 
-<<<<<<< HEAD
-    _lbl->setText(QString("%1x %2").arg(_scale).arg(_z_off));
-=======
     updateStatusLabel();
->>>>>>> e6b8aee4
 
     _overlayUpdateTimer->stop();
     _overlayUpdateTimer->start();
 }
 
-<<<<<<< HEAD
-=======
 void CVolumeViewer::adjustSurfaceOffset(float dn)
 {
     _z_off += dn;
@@ -554,7 +540,6 @@
     _lbl->setText(status);
 }
 
->>>>>>> e6b8aee4
 void CVolumeViewer::OnVolumeChanged(std::shared_ptr<Volume> volume_)
 {
     volume = volume_;
@@ -1460,17 +1445,7 @@
         _composite_method = method;
         if (_composite_enabled) {
             renderVisible(true);
-<<<<<<< HEAD
-
-            // Update status label
-            QString status = QString("%1x %2").arg(_scale).arg(_z_off);
-            QString methodDisplay = QString::fromStdString(_composite_method);
-            methodDisplay[0] = methodDisplay[0].toUpper();
-            status += QString(" | Composite: %1(%2)").arg(methodDisplay).arg(_composite_layers);
-            _lbl->setText(status);
-=======
             updateStatusLabel();
->>>>>>> e6b8aee4
         }
     }
 }
