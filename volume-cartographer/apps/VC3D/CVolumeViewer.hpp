--- conflicted
+++ resolved
@@ -239,16 +239,15 @@
     int _downscale_override = 0;  // 0=auto, 1=2x, 2=4x, 3=8x, 4=16x, 5=32x
     QTimer* _overlayUpdateTimer;
 
-<<<<<<< HEAD
     // BBox tool state
     bool _bboxMode = false;
     QPointF _bboxStart;
     QGraphicsRectItem* _bboxRectItem = nullptr;
     struct Selection { QRectF surfRect; QColor color; QGraphicsRectItem* item; };
     std::vector<Selection> _selections;
-=======
+
     bool _useFastInterpolation;
->>>>>>> 97f3cf94
+
 
 };  // class CVolumeViewer
 
