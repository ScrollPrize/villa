// CVolumeViewer.h
// Chao Du 2015 April
#pragma once

#include <QtWidgets>
#include <opencv2/core/core.hpp>

#include <set>
#include "PathData.hpp"
#include "VCCollection.hpp"
#include "COutlinedTextItem.hpp"

class ChunkCache;
class Surface;
class SurfacePointer;

class QGraphicsScene;

namespace volcart {
    class Volume;
}

namespace ChaoVis
{

class CVolumeViewerView;
class CSurfaceCollection;
class POI;
class Intersection;
class SeedingWidget;
class VCCollection;
 
class CVolumeViewer : public QWidget
{
    Q_OBJECT

public:
    CVolumeViewer(CSurfaceCollection *col, QWidget* parent = 0);
    ~CVolumeViewer(void);

    void setCache(ChunkCache *cache);
    void setPointCollection(VCCollection* point_collection);
    void setSurface(const std::string &name);
    void renderVisible(bool force = false);
    void renderIntersections();
    cv::Mat render_area(const cv::Rect &roi);
    void invalidateVis();
    void invalidateIntersect(const std::string &name = "");
    
    std::set<std::string> intersects();
    void setIntersects(const std::set<std::string> &set);
    std::string surfName() { return _surf_name; };
    void recalcScales();
    void renderPaths();
    
    // Composite view methods
    void setCompositeEnabled(bool enabled);
    void setCompositeLayers(int layers);
    void setCompositeLayersInFront(int layers);
    void setCompositeLayersBehind(int layers);
    void setCompositeMethod(const std::string& method);
    void setCompositeAlphaMin(int value);
    void setCompositeAlphaMax(int value);
    void setCompositeAlphaThreshold(int value);
    void setCompositeMaterial(int value);
    void setCompositeReverseDirection(bool reverse);
    void setResetViewOnSurfaceChange(bool reset);
    bool isCompositeEnabled() const { return _composite_enabled; }

    void fitSurfaceInView();

    // Get current scale for coordinate transformation
    float getCurrentScale() const { return _scale; }
    // Transform scene coordinates to volume coordinates
    cv::Vec3f sceneToVolume(const QPointF& scenePoint) const;
    
    CVolumeViewerView* fGraphicsView;

public slots:
    void OnVolumeChanged(std::shared_ptr<volcart::Volume> vol);
    void onVolumeClicked(QPointF scene_loc,Qt::MouseButton buttons, Qt::KeyboardModifiers modifiers);
    void onPanRelease(Qt::MouseButton buttons, Qt::KeyboardModifiers modifiers);
    void onPanStart(Qt::MouseButton buttons, Qt::KeyboardModifiers modifiers);
    void onCollectionSelected(uint64_t collectionId);
    void onCollectionChanged(uint64_t collectionId);
    void onSurfaceChanged(std::string name, Surface *surf);
    void onPOIChanged(std::string name, POI *poi);
    void onIntersectionChanged(std::string a, std::string b, Intersection *intersection);
    void onScrolled();
    void onZoom(int steps, QPointF scene_point, Qt::KeyboardModifiers modifiers);
    void onCursorMove(QPointF);
    void onPointAdded(const ColPoint& point);
    void onPointChanged(const ColPoint& point);
    void onPointRemoved(uint64_t pointId);
    void onPathsChanged(const QList<PathData>& paths);
    void onPointSelected(uint64_t pointId);
    
    // Mouse event handlers for drawing (transform coordinates)
    void onMousePress(QPointF scene_loc, Qt::MouseButton button, Qt::KeyboardModifiers modifiers);
    void onMouseMove(QPointF scene_loc, Qt::MouseButtons buttons, Qt::KeyboardModifiers modifiers);
    void onMouseRelease(QPointF scene_loc, Qt::MouseButton button, Qt::KeyboardModifiers modifiers);
    void onVolumeClosing(); // Clear surface pointers when volume is closing
    void onKeyRelease(int key, Qt::KeyboardModifiers modifiers);
    void onDrawingModeActive(bool active, float brushSize = 3.0f, bool isSquare = false);

signals:
    void SendSignalSliceShift(int shift, int axis);
    void SendSignalStatusMessageAvailable(QString text, int timeout);
    void sendVolumeClicked(cv::Vec3f vol_loc, cv::Vec3f normal, Surface *surf, Qt::MouseButton buttons, Qt::KeyboardModifiers modifiers);
    void sendShiftNormal(cv::Vec3f step);
    void sendZSliceChanged(int z_value);
    
    // Mouse event signals with transformed volume coordinates
    void sendMousePressVolume(cv::Vec3f vol_loc, cv::Vec3f normal, Qt::MouseButton button, Qt::KeyboardModifiers modifiers);
    void sendMouseMoveVolume(cv::Vec3f vol_loc, Qt::MouseButtons buttons, Qt::KeyboardModifiers modifiers);
    void sendMouseReleaseVolume(cv::Vec3f vol_loc, Qt::MouseButton button, Qt::KeyboardModifiers modifiers);
    void sendCollectionSelected(uint64_t collectionId);
    void pointSelected(uint64_t pointId);

protected:
    void ScaleImage(double nFactor);
    void CenterOn(const QPointF& point);
    QPointF volumeToScene(const cv::Vec3f& vol_point);
    void refreshPointPositions();
    void renderOrUpdatePoint(const ColPoint& point);

    void performDeferredUpdates();

protected:
    // widget components
    QGraphicsScene* fScene;

    // data
    QImage* fImgQImage;
    bool fSkipImageFormatConv;

    QGraphicsPixmapItem* fBaseImageItem;
    
    std::shared_ptr<volcart::Volume> volume = nullptr;
    Surface *_surf = nullptr;
    SurfacePointer *_ptr = nullptr;
    cv::Vec2f _vis_center = {0,0};
    std::string _surf_name;
    int axis = 0;
    int loc[3] = {0,0,0};
    
    ChunkCache *cache = nullptr;
    QRect curr_img_area = {0,0,1000,1000};
    float _scale = 0.5;
    float _scene_scale = 1.0;
    float _ds_scale = 0.5;
    int _ds_sd_idx = 1;
    float _max_scale = 1;
    float _min_scale = 1;

    QLabel *_lbl = nullptr;

    float _z_off = 0.0;
    
    // Composite view settings
    bool _composite_enabled = false;
    int _composite_layers = 7;
    int _composite_layers_front = 8;
    int _composite_layers_behind = 0;
    std::string _composite_method = "max";
    int _composite_alpha_min = 170;
    int _composite_alpha_max = 220;
    int _composite_alpha_threshold = 9950;
    int _composite_material = 230;
    bool _composite_reverse_direction = false;
    
    QGraphicsItem *_center_marker = nullptr;
    QGraphicsItem *_cursor = nullptr;
    
    bool _slice_vis_valid = false;
    std::vector<QGraphicsItem*> slice_vis_items; 
    
    std::set<std::string> _intersect_tgts = {"visible_segmentation"};
    std::unordered_map<std::string,std::vector<QGraphicsItem*>> _intersect_items;
    Intersection *_ignore_intersect_change = nullptr;
    
    CSurfaceCollection *_surf_col = nullptr;
    
    VCCollection* _point_collection = nullptr;
    struct PointGraphics {
        QGraphicsEllipseItem* circle;
        COutlinedTextItem* text;
    };
    std::unordered_map<uint64_t, PointGraphics> _points_items;
    
    // Point interaction state
    uint64_t _highlighted_point_id = 0;
    uint64_t _selected_point_id = 0;
    uint64_t _dragged_point_id = 0;
    uint64_t _selected_collection_id = 0;
    uint64_t _current_shift_collection_id = 0;
    bool _new_shift_group_required = true;
    
    QList<PathData> _paths;
    std::vector<QGraphicsItem*> _path_items;
    
    // Drawing mode state
    bool _drawingModeActive = false;
    float _brushSize = 3.0f;
    bool _brushIsSquare = false;
    bool _resetViewOnSurfaceChange = true;

<<<<<<< HEAD
    int _downscale_override = 0;  // 0=auto, 1=2x, 2=4x, 3=8x, 4=16x, 5=32x
=======
    QTimer* _deferredUpdateTimer;
    bool _deferredInvalidateVis = false;
    bool _deferredInvalidateIntersect = false;
    bool _deferredRenderIntersections = false;

>>>>>>> d5af6ed2
};  // class CVolumeViewer

}  // namespace ChaoVis<|MERGE_RESOLUTION|>--- conflicted
+++ resolved
@@ -205,15 +205,12 @@
     bool _brushIsSquare = false;
     bool _resetViewOnSurfaceChange = true;
 
-<<<<<<< HEAD
     int _downscale_override = 0;  // 0=auto, 1=2x, 2=4x, 3=8x, 4=16x, 5=32x
-=======
     QTimer* _deferredUpdateTimer;
     bool _deferredInvalidateVis = false;
     bool _deferredInvalidateIntersect = false;
     bool _deferredRenderIntersections = false;
 
->>>>>>> d5af6ed2
 };  // class CVolumeViewer
 
 }  // namespace ChaoVis