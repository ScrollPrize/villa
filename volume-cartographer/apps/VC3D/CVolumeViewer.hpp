#pragma once

#include <QWidget>
#include <QPointF>
#include <QRectF>
#include <QColor>
#include <QString>
#include <QList>
#include <QImage>

#include <memory>
#include <set>
#include <string>
#include <unordered_map>
#include <unordered_set>
#include <vector>
#include <optional>
#include "overlays/ViewerOverlayControllerBase.hpp"
#include "vc/ui/VCCollection.hpp"
#include "CSurfaceCollection.hpp"
#include "CVolumeViewerView.hpp"
#include "vc/core/types/Volume.hpp"
#include "vc/core/util/SurfacePatchIndex.hpp"
#include "vc/core/util/ChunkCache.hpp"
#include "vc/core/util/Slicing.hpp"

class QGraphicsScene;
class QGraphicsItem;
class QGraphicsPixmapItem;
class QLabel;
class QTimer;
class ViewerManager;


class CVolumeViewer : public QWidget
{
    Q_OBJECT

public:
    CVolumeViewer(CSurfaceCollection *col, ViewerManager* manager, QWidget* parent = 0);
    ~CVolumeViewer(void);

    void setCache(ChunkCache<uint8_t> *cache);
    void setPointCollection(VCCollection* point_collection);
    void setSurface(const std::string &name);
    void renderVisible(bool force = false);
    void renderIntersections();
    cv::Mat render_area(const cv::Rect &roi);
    cv::Mat_<uint8_t> render_composite(const cv::Rect &roi);
    cv::Mat_<uint8_t> render_composite_plane(const cv::Rect &roi, const cv::Mat_<cv::Vec3f> &coords, const cv::Vec3f &planeNormal);
    cv::Mat_<uint8_t> renderCompositeForSurface(std::shared_ptr<QuadSurface> surface, cv::Size outputSize);
    void invalidateVis();
    void invalidateIntersect(const std::string &name = "");
    
    void setIntersects(const std::set<std::string> &set);
    std::string surfName() const { return _surf_name; };
    void recalcScales();
    
    // Composite view methods
    void setCompositeEnabled(bool enabled);
    void setCompositeLayersInFront(int layers);
    void setCompositeLayersBehind(int layers);
    void setCompositeMethod(const std::string& method);
    void setCompositeAlphaMin(int value);
    void setCompositeAlphaMax(int value);
    void setCompositeAlphaThreshold(int value);
    void setCompositeMaterial(int value);
    void setCompositeReverseDirection(bool reverse);
    void setIsoCutoff(int value);
    void setCompositeGradientScale(float scale);
    void setCompositeStddevScale(float scale);
    void setCompositeLaplacianScale(float scale);
    void setCompositeRangeScale(float scale);
    void setCompositeGradientSumScale(float scale);
    void setCompositeSobelScale(float scale);
    void setCompositeLocalContrastScale(float scale);
    void setCompositeEntropyScale(float scale);
    void setCompositePeakThreshold(float threshold);
    void setCompositePeakCountScale(float scale);
    void setCompositeCountThreshold(float threshold);
    void setCompositeThresholdCountScale(float scale);
    void setCompositePercentile(float percentile);
    void setCompositeWeightedMeanSigma(float sigma);
    void setResetViewOnSurfaceChange(bool reset);

    // Plane composite view methods (for XY/XZ/YZ plane viewers)
    void setPlaneCompositeEnabled(bool enabled);
    void setPlaneCompositeLayers(int front, int behind);
    bool isPlaneCompositeEnabled() const { return _plane_composite_enabled; }
    int planeCompositeLayersFront() const { return _plane_composite_layers_front; }
    int planeCompositeLayersBehind() const { return _plane_composite_layers_behind; }

    // Postprocessing settings
    void setPostStretchValues(bool enabled);
    bool postStretchValues() const { return _postStretchValues; }
    void setPostRemoveSmallComponents(bool enabled);
    bool postRemoveSmallComponents() const { return _postRemoveSmallComponents; }
    void setPostMinComponentSize(int size);
    int postMinComponentSize() const { return _postMinComponentSize; }
    bool isCompositeEnabled() const { return _composite_enabled; }
    std::shared_ptr<Volume> currentVolume() const { return volume; }
    ChunkCache<uint8_t>* chunkCachePtr() const { return cache; }
    int datasetScaleIndex() const { return _ds_sd_idx; }
    float datasetScaleFactor() const { return _ds_scale; }
    VCCollection* pointCollection() const { return _point_collection; }
    uint64_t highlightedPointId() const { return _highlighted_point_id; }
    uint64_t selectedPointId() const { return _selected_point_id; }
    uint64_t selectedCollectionId() const { return _selected_collection_id; }
    bool isPointDragActive() const { return _dragged_point_id != 0; }
    const std::vector<ViewerOverlayControllerBase::PathPrimitive>& drawingPaths() const { return _paths; }

    // Direction hints toggle
    void setShowDirectionHints(bool on) { _showDirectionHints = on; updateAllOverlays(); }
    bool isShowDirectionHints() const { return _showDirectionHints; }

    // Surface-relative offset controls (normal direction only)
    void adjustSurfaceOffset(float dn);
    void resetSurfaceOffsets();
    float normalOffset() const { return _z_off; }

    void updateStatusLabel();

    void setSegmentationEditActive(bool active);

    void fitSurfaceInView();
    void updateAllOverlays();
    
    // Generic overlay group management (ad-hoc helper for reuse)
    void setOverlayGroup(const std::string& key, const std::vector<QGraphicsItem*>& items);
    void clearOverlayGroup(const std::string& key);
    void clearAllOverlayGroups();

    // Get current scale for coordinate transformation
    float getCurrentScale() const { return _scale; }
    // Transform scene coordinates to volume coordinates
    cv::Vec3f sceneToVolume(const QPointF& scenePoint) const;
    QPointF volumePointToScene(const cv::Vec3f& vol_point) { return volumeToScene(vol_point); }
    // Get the last known scene position (for coordinate lookups)
    QPointF lastScenePosition() const { return _lastScenePos; }
    // Get the dataset scale factor for scene→surface coordinate conversion
    float dsScale() const { return _ds_scale; }
    Surface* currentSurface() const;

    // BBox drawing mode for segmentation view
    void setBBoxMode(bool enabled);
    bool isBBoxMode() const { return _bboxMode; }
    // Create a new QuadSurface with only points inside the given scene-rect
    QuadSurface* makeBBoxFilteredSurfaceFromSceneRect(const QRectF& sceneRect);
    // Current stored selections (scene-space rects with colors)
    auto selections() const -> std::vector<std::pair<QRectF, QColor>>;
    std::optional<QRectF> activeBBoxSceneRect() const { return _activeBBoxSceneRect; }
    void clearSelections();

    void setIntersectionOpacity(float opacity);
    float intersectionOpacity() const { return _intersectionOpacity; }
    void setIntersectionThickness(float thickness);
    float intersectionThickness() const { return _intersectionThickness; }
    void setHighlightedSurfaceIds(const std::vector<std::string>& ids);
    void setSurfacePatchSamplingStride(int stride);
    int surfacePatchSamplingStride() const { return _surfacePatchSamplingStride; }

    void setOverlayVolume(std::shared_ptr<Volume> volume);
    std::shared_ptr<Volume> overlayVolume() const { return _overlayVolume; }
    void setOverlayOpacity(float opacity);
    float overlayOpacity() const { return _overlayOpacity; }
    void setOverlayColormap(const std::string& colormapId);
    const std::string& overlayColormap() const { return _overlayColormapId; }
    void setOverlayThreshold(float threshold);
    float overlayThreshold() const { return _overlayWindowLow; }

    void setOverlayWindow(float low, float high);
    float overlayWindowLow() const { return _overlayWindowLow; }
    float overlayWindowHigh() const { return _overlayWindowHigh; }

    void setSegmentationCursorMirroring(bool enabled) { _mirrorCursorToSegmentation = enabled; }
    bool segmentationCursorMirroringEnabled() const { return _mirrorCursorToSegmentation; }

    void setVolumeWindow(float low, float high);
    float volumeWindowLow() const { return _baseWindowLow; }
    float volumeWindowHigh() const { return _baseWindowHigh; }

    struct ActiveSegmentationHandle {
        QuadSurface* surface{nullptr};
        std::string slotName;
        QColor accentColor;
        bool viewerIsSegmentationView{false};

        bool valid() const { return surface != nullptr; }
        explicit operator bool() const { return valid(); }
        void reset()
        {
            surface = nullptr;
            slotName.clear();
            accentColor = QColor();
            viewerIsSegmentationView = false;
        }
    };

    const ActiveSegmentationHandle& activeSegmentationHandle() const;

    void setBaseColormap(const std::string& colormapId);
    const std::string& baseColormap() const { return _baseColormapId; }
    void setStretchValues(bool enabled);
    bool stretchValues() const { return _stretchValues; }

    void setSurfaceOverlayEnabled(bool enabled);
    bool surfaceOverlayEnabled() const { return _surfaceOverlayEnabled; }
    void setSurfaceOverlay(const std::string& surfaceName);
    const std::string& surfaceOverlay() const { return _surfaceOverlayName; }
    void setSurfaceOverlapThreshold(float threshold);
    float surfaceOverlapThreshold() const { return _surfaceOverlapThreshold; }

    struct OverlayColormapEntry {
        QString label;
        std::string id;
    };
    static const std::vector<OverlayColormapEntry>& overlayColormapEntries();
    
    CVolumeViewerView* fGraphicsView;

public slots:
    void OnVolumeChanged(std::shared_ptr<Volume> vol);
    void onVolumeClicked(QPointF scene_loc,Qt::MouseButton buttons, Qt::KeyboardModifiers modifiers);
    void onPanRelease(Qt::MouseButton buttons, Qt::KeyboardModifiers modifiers);
    void onPanStart(Qt::MouseButton buttons, Qt::KeyboardModifiers modifiers);
    void onCollectionSelected(uint64_t collectionId);
    void onSurfaceChanged(std::string name, std::shared_ptr<Surface> surf, bool isEditUpdate = false);
    void onPOIChanged(std::string name, POI *poi);
    void onScrolled();
    void onResized();
    void onZoom(int steps, QPointF scene_point, Qt::KeyboardModifiers modifiers);
<<<<<<< HEAD
    void adjustZoomByIncrement(float increment);  // Adjust zoom by fixed increment (e.g., +/- 0.25x)
=======
    void adjustZoomByFactor(float factor);  // Adjust zoom by multiplicative factor (e.g., 1.15 for +15%)
>>>>>>> e6b8aee4
    void onCursorMove(QPointF);
    void onPathsChanged(const QList<ViewerOverlayControllerBase::PathPrimitive>& paths);
    void onPointSelected(uint64_t pointId);

    // Mouse event handlers for drawing (transform coordinates)
    void onMousePress(QPointF scene_loc, Qt::MouseButton button, Qt::KeyboardModifiers modifiers);
    void onMouseMove(QPointF scene_loc, Qt::MouseButtons buttons, Qt::KeyboardModifiers modifiers);
    void onMouseRelease(QPointF scene_loc, Qt::MouseButton button, Qt::KeyboardModifiers modifiers);
    void onVolumeClosing(); // Clear surface pointers when volume is closing
    void onSurfaceWillBeDeleted(std::string name, std::shared_ptr<Surface> surf); // Clear references before surface deletion
    void onKeyRelease(int key, Qt::KeyboardModifiers modifiers);
    void onDrawingModeActive(bool active, float brushSize = 3.0f, bool isSquare = false);

signals:
    void sendVolumeClicked(cv::Vec3f vol_loc, cv::Vec3f normal, Surface *surf, Qt::MouseButton buttons, Qt::KeyboardModifiers modifiers);
    void sendZSliceChanged(int z_value);
    
    // Mouse event signals with transformed volume coordinates
    void sendMousePressVolume(cv::Vec3f vol_loc, cv::Vec3f normal, Qt::MouseButton button, Qt::KeyboardModifiers modifiers);
    void sendMouseMoveVolume(cv::Vec3f vol_loc, Qt::MouseButtons buttons, Qt::KeyboardModifiers modifiers);
    void sendMouseReleaseVolume(cv::Vec3f vol_loc, Qt::MouseButton button, Qt::KeyboardModifiers modifiers);
    void sendCollectionSelected(uint64_t collectionId);
    void pointSelected(uint64_t pointId);
    void pointClicked(uint64_t pointId);
    void overlaysUpdated();
    void sendSegmentationRadiusWheel(int steps, QPointF scenePoint, cv::Vec3f worldPos);
    // (kept free for potential future signals)

protected:
    QPointF volumeToScene(const cv::Vec3f& vol_point);

protected:
    // widget components
    QGraphicsScene* fScene;

    // data
    bool fSkipImageFormatConv;

    QGraphicsPixmapItem* fBaseImageItem;

    std::shared_ptr<Volume> volume = nullptr;
    std::weak_ptr<Surface> _surf_weak;  // Non-owning reference to current surface
    cv::Vec3f _ptr = cv::Vec3f(0,0,0);
    cv::Vec2f _vis_center = {0,0};
    std::string _surf_name;
    
    ChunkCache<uint8_t> *cache = nullptr;
    QRect curr_img_area = {0,0,1000,1000};
    float _scale = 0.5;
    float _scene_scale = 1.0;
    float _ds_scale = 0.5;
    int _ds_sd_idx = 1;
    float _max_scale = 1;
    float _min_scale = 1;

    QLabel *_lbl = nullptr;

    float _z_off = 0.0;  // Offset along surface normal (perpendicular to surface)
    QPointF _lastScenePos;  // Last known scene position for grid coordinate lookups

    // Composite view settings (for segmentation/QuadSurface)
    bool _composite_enabled = false;
    int _composite_layers = 7;
    int _composite_layers_front = 8;
    int _composite_layers_behind = 0;
    std::string _composite_method = "max";
    int _composite_alpha_min = 170;
    int _composite_alpha_max = 220;
    int _composite_alpha_threshold = 9950;
    int _composite_material = 230;
    bool _composite_reverse_direction = false;
    int _iso_cutoff = 0;
    float _composite_gradient_scale = 2.0f;
    float _composite_stddev_scale = 2.0f;
    float _composite_laplacian_scale = 2.0f;
    float _composite_range_scale = 1.0f;
    float _composite_gradient_sum_scale = 1.0f;
    float _composite_sobel_scale = 2.0f;
    float _composite_local_contrast_scale = 255.0f;
    float _composite_entropy_scale = 32.0f;
    float _composite_peak_threshold = 10.0f;
    float _composite_peak_count_scale = 25.0f;
    float _composite_count_threshold = 128.0f;
    float _composite_threshold_count_scale = 15.0f;
    float _composite_percentile = 0.5f;
    float _composite_weighted_mean_sigma = 0.5f;

    // Plane composite view settings (for XY/XZ/YZ plane viewers)
    // These share the same composite method/parameters as segmentation,
    // but have separate layer counts and enable flag
    bool _plane_composite_enabled = false;
    int _plane_composite_layers_front = 4;
    int _plane_composite_layers_behind = 4;
    
    QGraphicsItem *_center_marker = nullptr;
    QGraphicsItem *_cursor = nullptr;
    
    std::vector<QGraphicsItem*> slice_vis_items; 

    std::set<std::string> _intersect_tgts = {"visible_segmentation"};
    std::unordered_map<std::string, SurfacePatchIndex::SurfacePtr> _cachedIntersectSurfaces;
    std::unordered_map<std::string,std::vector<QGraphicsItem*>> _intersect_items;
    std::unordered_map<std::string, std::vector<IntersectionLine>> _cachedIntersectionLines;
    float _cachedIntersectionScale = 0.0f;  // Scale used when caching intersection lines
    // Reusable buffers to avoid per-frame allocations
    std::vector<SurfacePatchIndex::TriangleCandidate> _triangleCandidates;
    std::unordered_map<SurfacePatchIndex::SurfacePtr, std::vector<size_t>> _trianglesBySurface;
    bool _autoRefocusOnOffscreenIntersections = true;
    bool _hasLastPlaneOrigin = false;
    cv::Vec3f _lastPlaneOrigin = {0.0f, 0.0f, 0.0f};
    
    CSurfaceCollection *_surf_col = nullptr;
    ViewerManager* _viewerManager = nullptr;
    
    VCCollection* _point_collection = nullptr;

    float _intersectionOpacity{1.0f};
    float _intersectionThickness{0.0f};
    std::unordered_set<std::string> _highlightedSurfaceIds;

    // Persistent color assignments for intersection rendering (up to 500 surfaces)
    std::unordered_map<std::string, size_t> _surfaceColorAssignments;
    size_t _nextColorIndex{0};
    
    // Point interaction state
    uint64_t _highlighted_point_id = 0;
    uint64_t _selected_point_id = 0;
    uint64_t _dragged_point_id = 0;
    uint64_t _selected_collection_id = 0;
    
    std::vector<ViewerOverlayControllerBase::PathPrimitive> _paths;
    
    // Generic overlay groups; each key owns its items' lifetime
    std::unordered_map<std::string, std::vector<QGraphicsItem*>> _overlay_groups;
    
    // Drawing mode state
    bool _drawingModeActive = false;
    float _brushSize = 3.0f;
    bool _brushIsSquare = false;
    bool _resetViewOnSurfaceChange = true;
    bool _showDirectionHints = true;
    bool _segmentationEditActive = false;
    bool _suppressFocusRecentering = false;

    int _downscale_override = 0;  // 0=auto, 1=2x, 2=4x, 3=8x, 4=16x, 5=32x
    QTimer* _overlayUpdateTimer;

    // BBox tool state
    bool _bboxMode = false;
    QPointF _bboxStart;
    std::optional<QRectF> _activeBBoxSceneRect;
    struct Selection { QRectF surfRect; QColor color; };
    std::vector<Selection> _selections;

    bool _useFastInterpolation;

    std::shared_ptr<Volume> _overlayVolume;
    float _overlayOpacity{0.5f};
    std::string _overlayColormapId;
    float _overlayWindowLow{0.0f};
    float _overlayWindowHigh{255.0f};
    float _baseWindowLow{0.0f};
    float _baseWindowHigh{255.0f};
    bool _mirrorCursorToSegmentation{false};
    bool _overlayImageValid{false};
    QImage _overlayImage;

    int _surfacePatchSamplingStride{1};

    void markActiveSegmentationDirty();
    mutable ActiveSegmentationHandle _activeSegHandle;
    mutable bool _activeSegHandleDirty{true};


    std::string _baseColormapId;
    bool _stretchValues{false};
    bool _surfaceOverlayEnabled{false};
    std::string _surfaceOverlayName;
    float _surfaceOverlapThreshold{5.0f};

    // Postprocessing settings
    bool _postStretchValues{false};
    bool _postRemoveSmallComponents{false};
    int _postMinComponentSize{50};

    // Fast composite rendering cache - no mutex, specialized for composite
    FastCompositeCache _fastCompositeCache;

    // Cached normals for composite rendering - invalidated on surface/ptr change
    cv::Mat_<cv::Vec3f> _cachedNormals;
    cv::Mat_<cv::Vec3f> _cachedBaseCoords;
    cv::Mat_<cv::Vec3f> _coordsWorkBuffer;  // Reusable buffer for z_off-adjusted coords
    cv::Size _cachedNormalsSize;
    float _cachedNormalsScale{0.0f};
    cv::Vec3f _cachedNormalsPtr{0, 0, 0};
    float _cachedNormalsZOff{0.0f};
    std::weak_ptr<Surface> _cachedNormalsSurf;

};  // class CVolumeViewer<|MERGE_RESOLUTION|>--- conflicted
+++ resolved
@@ -229,11 +229,7 @@
     void onScrolled();
     void onResized();
     void onZoom(int steps, QPointF scene_point, Qt::KeyboardModifiers modifiers);
-<<<<<<< HEAD
-    void adjustZoomByIncrement(float increment);  // Adjust zoom by fixed increment (e.g., +/- 0.25x)
-=======
     void adjustZoomByFactor(float factor);  // Adjust zoom by multiplicative factor (e.g., 1.15 for +15%)
->>>>>>> e6b8aee4
     void onCursorMove(QPointF);
     void onPathsChanged(const QList<ViewerOverlayControllerBase::PathPrimitive>& paths);
     void onPointSelected(uint64_t pointId);
