--- conflicted
+++ resolved
@@ -6,17 +6,6 @@
 using namespace ChaoVis;
 
 // Constructor
-<<<<<<< HEAD
-CVolumeViewerWithCurve::CVolumeViewerWithCurve( void ) :
-        fSplineCurveRef( nullptr ),
-        fIntersectionCurveRef( nullptr ),
-        fViewState( EViewState::ViewStateIdle ),
-        fShowCurveBox( nullptr ),
-        showCurve( true ),
-        fSelectedPointIndex( -1 ),
-        fVertexIsChanged( false ),
-        fImpactRange( 5 )
-=======
 CVolumeViewerWithCurve::CVolumeViewerWithCurve(void)
     : fSplineCurveRef(nullptr)
     , fIntersectionCurveRef(nullptr)
@@ -26,7 +15,6 @@
     , fSelectedPointIndex(-1)
     , fVertexIsChanged(false)
     , fImpactRange(5)
->>>>>>> 395760de
 {
     // show curve box
     fShowCurveBox = new QCheckBox(this);
@@ -49,13 +37,8 @@
 // Set image
 void CVolumeViewerWithCurve::SetImage(const QImage& nSrc)
 {
-<<<<<<< HEAD
     if ( fImgQImage == nullptr ) {
         fImgQImage = new QImage( nSrc );
-=======
-    if (fImgQImage == nullptr) {
-        fImgQImage = new QImage(nSrc);
->>>>>>> 395760de
     } else {
         *fImgQImage = nSrc;
     }
@@ -91,13 +74,8 @@
 // Update the B-spline curve
 void CVolumeViewerWithCurve::UpdateSplineCurve(void)
 {
-<<<<<<< HEAD
     if ( fSplineCurveRef != nullptr ) {
          fSplineCurveRef->SetControlPoints( fControlPoints );
-=======
-    if (fSplineCurveRef != nullptr) {
-        fSplineCurveRef->SetControlPoints(fControlPoints);
->>>>>>> 395760de
     }
 }
 
@@ -106,15 +84,9 @@
 {
     fImgMatCache.copyTo(fImgMat);
 
-<<<<<<< HEAD
     if ( fViewState == EViewState::ViewStateDraw ) {
         if ( fSplineCurveRef != nullptr ) {
             fSplineCurveRef->DrawOnImage( fImgMat, cv::Scalar( 0, 0, 255 ) );
-=======
-    if (fViewState == EViewState::ViewStateDraw) {
-        if (fSplineCurveRef != nullptr) {
-            fSplineCurveRef->DrawOnImage(fImgMat, cv::Scalar(0, 0, 255));
->>>>>>> 395760de
         }
 
         for (size_t i = 0; i < fControlPoints.size(); ++i) {
@@ -123,11 +95,7 @@
                 cv::Scalar(255, 0, 0));
         }
     } else {
-<<<<<<< HEAD
-        if ( fIntersectionCurveRef != nullptr && showCurve ) {
-=======
         if (fIntersectionCurveRef != nullptr && showCurve) {
->>>>>>> 395760de
             DrawIntersectionCurve();
         }
     }
@@ -170,18 +138,11 @@
             UpdateSplineCurve();
 
         }
-<<<<<<< HEAD
-    } else if ( fViewState == EViewState::ViewStateEdit ) {
-        // REVISIT - FILL ME HERE
-        if ( fIntersectionCurveRef != nullptr ) {
-            fSelectedPointIndex = SelectPointOnCurve( fIntersectionCurveRef, aImgLoc );
-=======
     } else if (fViewState == EViewState::ViewStateEdit) {
         // If we have points, select the one that was clicked
         if (fIntersectionCurveRef != nullptr) {
             fSelectedPointIndex =
                 SelectPointOnCurve(fIntersectionCurveRef, aImgLoc);
->>>>>>> 395760de
             fIntersectionCurveRef->setLastState();
         }
     }
@@ -223,17 +184,11 @@
 // Handle mouse release event
 void CVolumeViewerWithCurve::mouseReleaseEvent(QMouseEvent* event)
 {
-<<<<<<< HEAD
-    if ( fViewState == EViewState::ViewStateEdit &&
-         fIntersectionCurveRef != nullptr &&
-         fVertexIsChanged ) {
-=======
     if (fViewState != ViewStateEdit) {
         return;
     }
 
     if (fIntersectionCurveRef != nullptr && fVertexIsChanged) {
->>>>>>> 395760de
 
         // update the point positions in the path point cloud
         emit SendSignalPathChanged();
@@ -304,11 +259,6 @@
 // Draw intersection curve on the slice
 void CVolumeViewerWithCurve::DrawIntersectionCurve(void)
 {
-<<<<<<< HEAD
-    if ( fIntersectionCurveRef != nullptr ) {
-        for ( size_t i = 0; i < fIntersectionCurveRef->GetPointsNum(); ++i ) {
-            cv::circle( fImgMat, cv::Point2f( fIntersectionCurveRef->GetPoint( i )[ 0 ], fIntersectionCurveRef->GetPoint( i )[ 1 ] ), 1, cv::Scalar( 255, 0, 0 ) );
-=======
     if (fIntersectionCurveRef != nullptr) {
         for (size_t i = 0; i < fIntersectionCurveRef->GetPointsNum(); ++i) {
             cv::circle(
@@ -316,7 +266,6 @@
                              fIntersectionCurveRef->GetPoint(i)[0],
                              fIntersectionCurveRef->GetPoint(i)[1]),
                 1, cv::Scalar(255, 0, 0));
->>>>>>> 395760de
         }
     }
 }
@@ -324,15 +273,6 @@
 // Update the status of the buttons
 void CVolumeViewerWithCurve::UpdateButtons(void)
 {
-<<<<<<< HEAD
-    fZoomInBtn->setEnabled( fImgQImage != nullptr && fScaleFactor < 3.0 );
-    fZoomOutBtn->setEnabled( fImgQImage != nullptr && fScaleFactor > 0.3333 );
-    fResetBtn->setEnabled( fImgQImage != nullptr && fabs( fScaleFactor - 1.0 ) > 1e-6 );
-    fNextBtn->setEnabled( fImgQImage != nullptr && fViewState == EViewState::ViewStateIdle );
-    fPrevBtn->setEnabled( fImgQImage != nullptr && fViewState == EViewState::ViewStateIdle );
-    fImageIndexEdit->setEnabled( fViewState == EViewState::ViewStateIdle );
-    fImageIndexEdit->SetImageIndex( fImageIndex );
-=======
     fZoomInBtn->setEnabled(fImgQImage != nullptr && fScaleFactor < 3.0);
     fZoomOutBtn->setEnabled(fImgQImage != nullptr && fScaleFactor > 0.3333);
     fResetBtn->setEnabled(
@@ -343,7 +283,6 @@
         fImgQImage != nullptr && fViewState == EViewState::ViewStateIdle);
     fImageIndexEdit->setEnabled(fViewState == EViewState::ViewStateIdle);
     fImageIndexEdit->SetImageIndex(fImageIndex);
->>>>>>> 395760de
 }
 
 // Disable stuff
