--- conflicted
+++ resolved
@@ -1033,15 +1033,6 @@
 
         } else if(algoIdx == 1) {
             if (!ui.radioBackwardNoRun->isChecked()) {
-<<<<<<< HEAD
-                prepareSegmentationOFS(segID, false, ui.radioBackwardAnchor->isChecked(), fPathOnSliceIndex, ui.spinBackwardSlice->value());
-                ui.spinBackwardSlice->setValue(fSegParams.targetIndex);
-            }
-
-            if (!ui.radioForwardNoRun->isChecked()) {
-                prepareSegmentationOFS(segID, true, ui.radioForwardAnchor->isChecked(), fPathOnSliceIndex, ui.spinForwardSlice->value());
-                ui.spinForwardSlice->setValue(fSegParams.targetIndex);
-=======
                 if (!prepareSegmentationBase("OFS", segID, false, ui.radioBackwardAnchor->isChecked(), fSliceIndexToolStart, ui.spinBackwardSlice->value())) {
                     prepareSegmentationOFS(segID, false, ui.radioBackwardAnchor->isChecked(), fSliceIndexToolStart, ui.spinBackwardSlice->value());
                 }
@@ -1051,7 +1042,6 @@
                 if (!prepareSegmentationBase("OFS", segID, true, ui.radioForwardAnchor->isChecked(), fSliceIndexToolStart, ui.spinForwardSlice->value())) {
                     prepareSegmentationOFS(segID, true, ui.radioForwardAnchor->isChecked(), fSliceIndexToolStart, ui.spinForwardSlice->value());
                 }
->>>>>>> adff4611
             }
         }
         // ADD OTHER SEGMENTER SETUP HERE. MATCH THE IDX TO THE IDX IN THE
@@ -1068,34 +1058,14 @@
     executeNextSegmentation();
 }
 
-<<<<<<< HEAD
-void CWindow::prepareSegmentationOFS(std::string segID, bool forward, bool useAnchor, int currentIndex, int endIndex)
-{
-    Segmenter::Pointer segmenter;
-    // Reset to have a clean slate
-    int startIndex = currentIndex + (forward ? 1 : -1);
-    int interpolationPercent = fSegParams.smoothness_interpolation_percent;
-    int interpolationDistance = 0;
-    int interpolationWindow  = 0;
-=======
 bool CWindow::prepareSegmentationBase(std::string algorithm, std::string segID, bool forward, bool useAnchor, int currentIndex, int endIndex)
 {
     // Clean slate
     fSegParams.targetAnchor = -1;
     fSegParams.startIndex = currentIndex + (forward ? 1 : -1);
     fSegParams.targetIndex = -1;
->>>>>>> adff4611
     bool skipRun = false;
 
-<<<<<<< HEAD
-    std::cout << "OFS: === " << (forward ? "Forward" : "Backward") << " Run (" << segID << ") ===" << std::endl;
-    std::cout << "OFS: Mode: " << (useAnchor ? "Anchor" : "Slice") << std::endl;
-    std::cout << "OFS: Start Anchor Slice: " << currentIndex << std::endl;
-    std::cout << "OFS: Start Algorithm Slice: " << startIndex << std::endl;
-
-    auto anchor = forward ? fSegStructMap[segID].FindNearestHigherAnchor(currentIndex) : fSegStructMap[segID].FindNearestLowerAnchor(currentIndex);
-    std::cout << "OFS: Nearest Target Anchor Slice: " << anchor << std::endl;
-=======
     std::cout << algorithm << ": === " << (forward ? "Forward" : "Backward") << " Run (" << segID << ") ===" << std::endl;
     std::cout << algorithm << ": Mode: " << (useAnchor ? "Anchor" : "Slice") << std::endl;
     std::cout << algorithm << ": Start Anchor Slice: " << currentIndex << std::endl;
@@ -1103,43 +1073,19 @@
 
     fSegParams.targetAnchor = forward ? fSegStructMap[segID].FindNearestHigherAnchor(currentIndex) : fSegStructMap[segID].FindNearestLowerAnchor(currentIndex);
     std::cout << algorithm << ": Nearest Target Anchor Slice: " << fSegParams.targetAnchor << std::endl;
->>>>>>> adff4611
 
     if (!useAnchor) {
         fSegParams.targetIndex = endIndex;
         std::cout << algorithm << ": Original Target Slice: " << fSegParams.targetIndex << std::endl;
 
-<<<<<<< HEAD
-        if (fSegParams.step_size > 1) {
-            std::cout << "OFS: Step Size: " << fSegParams.step_size << std::endl;
-
-            auto temp = fSegParams.targetIndex;
-            fSegParams.targetIndex = startIndex + (int)((fSegParams.targetIndex - startIndex) / fSegParams.step_size) * fSegParams.step_size;
-
-            if (temp != fSegParams.targetIndex) {
-                std::cout << "OFS: Target Slice changed (Cause: Step Size)" << std::endl;
-            }
-        }
-
-        if (anchor != -1 && (forward ? fSegParams.targetIndex >= anchor : fSegParams.targetIndex <= anchor)) {
-            // Stop one slice before the anchor
-            fSegParams.targetIndex = anchor + (forward ? -1 : 1);
-            std::cout << "OFS: Target Slice changed (Cause: Anchor)" << std::endl;
-=======
         if (fSegParams.targetAnchor != -1 && (forward ? fSegParams.targetIndex >= fSegParams.targetAnchor : fSegParams.targetIndex <= fSegParams.targetAnchor)) {
             // Stop one slice before the anchor
             fSegParams.targetIndex = fSegParams.targetAnchor + (forward ? -1 : 1);
             std::cout << algorithm << ": Target Slice changed (Cause: Anchor)" << std::endl;
->>>>>>> adff4611
         }
     } else {
-<<<<<<< HEAD
-        fSegParams.targetIndex = (anchor != -1 ? (forward ? anchor - 1 : anchor + 1) : startIndex);
-        skipRun = (anchor == -1);
-=======
         fSegParams.targetIndex = (fSegParams.targetAnchor != -1 ? (forward ? fSegParams.targetAnchor - 1 : fSegParams.targetAnchor + 1) : currentIndex);
         skipRun = (fSegParams.targetAnchor == -1);
->>>>>>> adff4611
     }
 
     std::cout << algorithm << ": Final Target Slice: " << fSegParams.targetIndex << std::endl;
@@ -1151,15 +1097,6 @@
         std::cout << algorithm << ": => Run skipped!" << std::endl;
     }
 
-<<<<<<< HEAD
-    // Check if interpolation is enabled (percent value > 0)
-    if (!skipRun && useAnchor && interpolationPercent > 0 && anchor != -1) {
-        // With annotations we have to use the percentage of the delta between
-        // segmentation start slice and the anchor slice.
-        // So we now have to calculate the anchor distance, the midpoint and the resulting interpolation window.
-        auto anchorDistance = std::abs(startIndex - fSegParams.targetIndex);
-        std::cout << "OFS: Anchor Distance: " << anchorDistance << std::endl;
-=======
     return skipRun;
 }
 
@@ -1170,6 +1107,17 @@
     int interpolationWindow  = 0;
     bool skipRun = false;
     volcart::segmentation::ChainSegmentationAlgorithm::Chain reSegStartingChain;
+
+    if (fSegParams.step_size > 1) {
+        std::cout << "OFS: Step Size: " << fSegParams.step_size << std::endl;
+
+        auto temp = fSegParams.targetIndex;
+        fSegParams.targetIndex = fSegParams.startIndex + (int)((fSegParams.targetIndex - fSegParams.startIndex ) / fSegParams.step_size) * fSegParams.step_size;
+
+        if (temp != fSegParams.targetIndex) {
+            std::cout << "OFS: Target Slice changed (Cause: Step Size)" << std::endl;
+        }
+    }
 
     // Check if interpolation is enabled (percent value > 0)
     if (useAnchor && fSegParams.smoothness_interpolation_percent > 0 && fSegParams.targetAnchor != -1) {
@@ -1181,7 +1129,6 @@
         // the user's start slice (the one where the Seg Tool was started on), so is valid).
         auto segmentationLength = std::max(1, std::abs(fSegParams.startIndex - fSegParams.targetIndex));
         std::cout << "OFS: Segmentation Length: " << segmentationLength << std::endl;
->>>>>>> adff4611
 
         interpolationDistance = std::round(segmentationLength / 2);
 
@@ -1232,17 +1179,8 @@
         ofsc->setInterpolationDistance(interpolationDistance);
         ofsc->setInterpolationWindow(interpolationWindow);
         ofsc->setReSegmentationChain(reSegStartingChain);
-<<<<<<< HEAD
         ofsc->setStepSize(fSegParams.step_size);
         ofsc->setSampleStepMiddle(fSegParams.sample_from_step_middle);
-        segmenter = ofsc;
-
-        std::cout << "OFS: Final Target Slice: " << fSegParams.targetIndex << std::endl;
-        std::cout << "OFS: Interpolation Percent: " << interpolationPercent << "%" << std::endl;
-        std::cout << "OFS: Resulting Interpolation Distance: " << interpolationDistance << " (=> " << startIndex + interpolationDistance << ")" << std::endl;
-        std::cout << "OFS: Resulting Interpolation Window: 2 x " << interpolationWindow << " (=> " << startIndex + interpolationDistance - interpolationWindow << " to "
-                                                                                                   << startIndex + interpolationDistance + interpolationWindow << ")"  << std::endl;
-=======
         ofsc->setChain(fSegStructMap[segID].fStartingPath);
         ofsc->setVolume(currentVolume);
 
@@ -1276,7 +1214,6 @@
         lrps->setConsiderPrevious(fSegParams.fIncludeMiddle);
         lrps->setChain(fSegStructMap[segID].fStartingPath);
         lrps->setVolume(currentVolume);
->>>>>>> adff4611
 
         // Queue segmentation for execution
         queueSegmentation(segID, lrps);
@@ -1410,13 +1347,8 @@
     }
 
     // Run finished => we can now mark it as "used in a run"
-<<<<<<< HEAD
-    auto directionUp = (endIndex > startIndex);
-    fSegStructMap[submittedSegmentationId].SetAnnotationUsedInRun(startIndex + (directionUp ? -1 : -1), true);
-=======
     auto directionUp = (endIndex > fSliceIndexToolStart);
     fSegStructMap[submittedSegmentationId].SetAnnotationUsedInRun(startIndex + (directionUp ? -1 : +1), true);
->>>>>>> adff4611
     fSegStructMap[submittedSegmentationId].SetAnnotationOriginalPos(ps);
 
     // For everything in between start and end slice, we can clear out the "manual" and "used in a run" flag, since we know
