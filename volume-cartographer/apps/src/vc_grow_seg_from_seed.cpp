--- conflicted
+++ resolved
@@ -149,7 +149,6 @@
             return EXIT_FAILURE;
         }
 
-<<<<<<< HEAD
         vol_path = vm["volume"].as<std::string>();
         tgt_dir = vm["target-dir"].as<std::string>();
         params_path = vm["params"].as<std::string>();
@@ -177,15 +176,13 @@
     if (params.empty()) {
         std::ifstream params_f(params_path.string());
         params = json::parse(params_f);
-=======
-    std::ifstream params_f(params_path);
-    json params = json::parse(params_f);
+    }
+
     // Honor optional CUDA toggle from params (default true)
     if (params.contains("use_cuda")) {
         set_space_tracing_use_cuda(params.value("use_cuda", true));
     } else {
         set_space_tracing_use_cuda(true);
->>>>>>> 84aa1196
     }
 
     z5::filesystem::handle::Group group(vol_path, z5::FileMode::FileMode::r);
