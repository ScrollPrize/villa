--- conflicted
+++ resolved
@@ -214,10 +214,7 @@
         }
     }
 
-<<<<<<< HEAD
-=======
     delete surf;
 
->>>>>>> 2b5f3191
     return EXIT_SUCCESS;
 }