############
# GUI Apps #
############
if(VC_BUILD_GUI)
add_subdirectory(VC3D)
endif()

#################
# CMD Line Apps #
#################

add_executable(vc_render_video src/vc_render_video.cpp)
target_link_libraries(vc_render_video
    z5
    opencv_core
    VC::slicing
    VC::surface
)

add_executable(vc_render_tifxyz src/vc_render_tifxyz.cpp)
target_link_libraries(vc_render_tifxyz
    z5
    opencv_core
    VC::slicing
    VC::surface
    Boost::program_options
)

add_executable(vc_objrefine src/ObjAlphaCompRefinement.cpp)
target_link_libraries(vc_objrefine
    z5
    opencv_highgui
    VC::slicing
    VC::surface
)

add_executable(vc_grow_seg_from_seed src/vc_grow_seg_from_seed.cpp)
target_link_libraries(vc_grow_seg_from_seed
    z5
    opencv_highgui
    VC::slicing
    VC::surface
)

add_executable(vc_seg_add_overlap src/vc_seg_add_overlap.cpp)
target_link_libraries(vc_seg_add_overlap
    z5
    opencv_highgui
    VC::slicing
    VC::surface
)

add_executable(vc_grow_seg_from_segments src/vc_grow_seg_from_segments.cpp)
target_link_libraries(vc_grow_seg_from_segments
    z5
    opencv_highgui
    VC::slicing
    VC::surface
)

add_executable(vc_tifxyz2obj src/vc_tifxyz2obj.cpp)
target_link_libraries(vc_tifxyz2obj
    opencv_highgui
    VC::slicing
    VC::surface
)

add_executable(vc_obj2tifxyz src/vc_obj2tifxyz.cpp)
target_link_libraries(vc_obj2tifxyz
    opencv_highgui
    VC::slicing
    VC::surface
)

add_executable(vc_obj2tifxyz_legacy src/vc_obj2tifxyz_legacy.cpp)
target_link_libraries(vc_obj2tifxyz_legacy
    opencv_highgui
    VC::slicing
    VC::surface
)

add_executable(vc_tifxyz_inp_mask src/vc_tifxyz_inp_mask.cpp)
target_link_libraries(vc_tifxyz_inp_mask
    opencv_highgui
    VC::slicing
    VC::surface
)

add_executable(vc_tifxyz_winding src/vc_tifxyz_winding.cpp)
target_link_libraries(vc_tifxyz_winding
    opencv_highgui
    VC::slicing
    VC::surface
)

add_executable(vc_fill_quadmesh src/vc_fill_quadmesh.cpp)
target_link_libraries(vc_fill_quadmesh
    opencv_highgui
    VC::slicing
    VC::surface
    Ceres::ceres
)

add_executable(vc_tiffxyz_upscale_grounding src/vc_tiffxyz_upscale_grounding.cpp)
target_link_libraries(vc_tiffxyz_upscale_grounding
    opencv_highgui
    VC::slicing
    VC::surface
    Ceres::ceres
)

add_executable(vc_calc_surface_metrics src/vc_calc_surface_metrics.cpp)
target_link_libraries(vc_calc_surface_metrics
    VC::metrics
    VC::surface
    Boost::program_options
)

add_executable(vc_tifxyz_gengt src/vc_tifxyz_gengt.cpp)
target_link_libraries(vc_tifxyz_gengt
    VC::metrics
    VC::surface
    Boost::program_options
)

add_executable(vc_render_bench src/ZarrExtract.cpp)
target_link_libraries(vc_render_bench
    VC::surface
    VC::slicing
)

<<<<<<< HEAD
add_executable(vc_create_segment_mask src/vc_create_segment_mask.cpp)
target_link_libraries(vc_create_segment_mask
        VC::metrics
        VC::surface
        Boost::program_options
)


## experiements for flattening ##
# add_executable(vc_zarralphacomp src/ZarrAlphaComp.cpp)
# target_link_libraries(vc_zarralphacomp
#     nlohmann_json::nlohmann_json
#     z5
#     opencv_highgui
#     VC::slicing
# )
=======
add_executable(vc_surface_diff src/vc_surface_diff.cpp)
target_link_libraries(vc_surface_diff
        z5
        opencv_core
        VC::slicing
        VC::surface
        Boost::program_options
)
>>>>>>> 78f8ac8e

# Install targets
if(VC_INSTALL_APPS)
install(
    TARGETS
        vc_render_video
        vc_render_tifxyz
        vc_objrefine
        vc_grow_seg_from_seed
        vc_grow_seg_from_segments
        vc_seg_add_overlap
        vc_tifxyz2obj
        vc_obj2tifxyz
        vc_obj2tifxyz_legacy
        vc_tifxyz_winding
        vc_tifxyz_gengt
        vc_fill_quadmesh
        vc_calc_surface_metrics
        ${extra_apps}
    RUNTIME DESTINATION bin
    COMPONENT Programs
)
endif()<|MERGE_RESOLUTION|>--- conflicted
+++ resolved
@@ -129,7 +129,6 @@
     VC::slicing
 )
 
-<<<<<<< HEAD
 add_executable(vc_create_segment_mask src/vc_create_segment_mask.cpp)
 target_link_libraries(vc_create_segment_mask
         VC::metrics
@@ -146,7 +145,7 @@
 #     opencv_highgui
 #     VC::slicing
 # )
-=======
+
 add_executable(vc_surface_diff src/vc_surface_diff.cpp)
 target_link_libraries(vc_surface_diff
         z5
@@ -155,7 +154,6 @@
         VC::surface
         Boost::program_options
 )
->>>>>>> 78f8ac8e
 
 # Install targets
 if(VC_INSTALL_APPS)
