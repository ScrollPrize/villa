// CMesh.h
// Chao Du Sept. 2014
#ifndef _CMESH_H_
#define _CMESH_H_

#include <iostream>
#include <pcl/point_types.h>
#include <opencv2/opencv.hpp>
<<<<<<< HEAD
#include <map>
=======
>>>>>>> 6d260148
#include <set>

namespace ChaoVis {

class EdgeCompareLess {

public:
	bool operator()( cv::Vec2i nE1,
					 cv::Vec2i nE2 ) const
	{
		if ( nE1[ 0 ] < nE2[ 0 ] ) {
			return true;
		} else if ( nE1[ 0 ] == nE2[ 0 ] ) {
			return ( nE1[ 1 ] < nE2[ 1 ] );
		} else {
			return false;
		}
	}

}; // class EdgeCompareLess

class CMesh {

public:
	CMesh( void );
	~CMesh( void );

	// REVISIT - for debugging purpose
	void Dump( void ) {
		std::cout << "# of points: " << fPoints.size() << std::endl;
		std::cout << "# of faces: " << fFaces.size() << std::endl;
		std::cout << "# of edges: " << fEdges.size() << std::endl;
	}

//private: // REVISIT - quick and dirty implementation, lack of sets and gets
public:
	// point list
	std::vector< pcl::PointXYZRGBNormal > fPoints;
	// face list
	std::vector< cv::Vec3i > fFaces;
	// edge list
	std::set< cv::Vec2i, EdgeCompareLess > fEdges;
	// dimensions
	int fWidth;
	int fHeight;

}; // class CMesh

} // namespace ChaoVis

#endif // _CMESH_H_<|MERGE_RESOLUTION|>--- conflicted
+++ resolved
@@ -6,10 +6,6 @@
 #include <iostream>
 #include <pcl/point_types.h>
 #include <opencv2/opencv.hpp>
-<<<<<<< HEAD
-#include <map>
-=======
->>>>>>> 6d260148
 #include <set>
 
 namespace ChaoVis {
