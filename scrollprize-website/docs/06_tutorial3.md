--- conflicted
+++ resolved
@@ -119,14 +119,8 @@
 2. Run *“XLaunch”* from the Start Menu, or from *“C:\Program Files\VcXsrv\xlaunch.exe”*.
 3. Use the default settings, except: <br/> <img className="max-w-[400px]" src="/img/tutorials/windows-x11-1.webp"/>
 4. Check that the X Server is running in the tray: <br/> <img className="max-w-[400px]" src="/img/tutorials/windows-x11-2.webp"/>
-<<<<<<< HEAD
 5. Install [Docker Desktop](https://docs.docker.com/desktop/install/windows-install/).
 6. Pull the latest Docker image by running:
-=======
-5. Install [Docker Desktop](https://docs.docker.com/desktop/install/windows-install/), then restart your computer.
-6. Put the extracted `campfire` directory in `C:\` (or update the path in the Docker command below).
-7. Then run:
->>>>>>> 840e0d23
 
 ```bash 
 docker pull ghcr.io/spacegaier/volume-cartographer:edge 
@@ -214,7 +208,7 @@
 
 
 
-<<<<<<< HEAD
+
 ### Gathering data
 
 Now let's gather our scroll data and setup our folders...
@@ -222,13 +216,7 @@
 We're going to start with scroll 1 as this is the scroll that the Grand Prize segments were from, and is also the easiest of the current scrolls to segment. VC requires all of the folders listed under the scroll1.volpkg, in addition to the config.json and meta.json files.
 
 If you wish to use a smaller portion of scroll 1 to begin, rather than the entire scroll, you can download any continuous section of .tif files in the volume (for example: 10000.tif to 10750.tif) and place them in the `/volumes/<volumename>` directory. As long as you have the config.json file at the root of the volpkg and the meta.json file in the volume VC can work with it.
-=======
-```bash
-vc_packager -v campfire.volpkg -m 1000 -n campfire -u 26.3 -s ~/campfire/rec/ # Or /campfire/rec when using Docker
-```
-
-The material-thickness flag `-m` is an estimate of the papyrus thickness in microns and is used to help Volume Cartographer's tools automatically decide on good default parameters. Give a descriptive name with the flag `-n` and set the voxel size to 26.3 um with the flag `-u`. The defaults can always be overridden later, so even though they are required, don't worry too much about these values.
->>>>>>> 840e0d23
+
 
 This is the recommended structure for the full_scrolls folder (with a full example given for scroll1):
 
@@ -394,13 +382,9 @@
 ```BASH
 #!/bin/bash
 
-<<<<<<< HEAD
 # Set environment variables
 export SEGMENT=20240227040603 #change to the segment number you've created
 export SCROLL=scroll1 #change to whatever scroll you are currently working in
-=======
-As we will discuss in ["Tutorial 5"](tutorial5), this does not mean that the ink is invisible or undetectable. In fact, we know these inks often _can_ be detected with machine learning, and that's what we're all here to do! Before we do that, though, let's look a little closer at how `vc_render` works and simplify our dataset down to only what's needed.
->>>>>>> 840e0d23
 
 
 # Navigate to the segment folder, create a directory named after $SEGMENT
@@ -466,23 +450,12 @@
 
 * `<segmentnumber>.vcps` this is the pointset created by your segmentation line. A .vcps file stores lists or 2D arrays of N-dimensional, numerical vectors. It starts with a header as described, then the points are written in sequence, usually in binary and rarely in ASCII. The type field in the header tells you the fundamental C++ type stored.
 
-<<<<<<< HEAD
 * `<segmentationnumber>.vcano` contains information about which points were manually moved, and their original locations
-=======
-There lots of other options, too, which you can see by using `vc_render --help`. For example, you can select different texturing methods, instead of just picking the maximum pixel value. You can also run your own texturing methods on the “surface volume” image stack directly. In a sense, the separate [“Ink Detection”](tutorial5) machine learning step can be seen as a particularly fancy texturing method!
->>>>>>> 840e0d23
 
 * `Author.txt` contains the name of the person who created it
 
-<<<<<<< HEAD
 * `Area_cm2.txt` is simply the size of the segment in cm^2
-=======
-The tools used in this tutorial have been updated throughout Vesuvius Challenge by EduceLab and our community, and the changes are sure to continue.
-
-A different approach for segmentation involves using `Thaumato Anakalyptor` by Julian Schilliger. A high level explanation of its way of segmenting is outlined in the next tutorial: [“Segmentation for Fishermen”](tutorial4).
-
-Check out [The Segmenter’s Guide to Volume Cartographer (for contractors)](https://docs.google.com/document/d/11B9Gy1gJRye_NQHphwbIxINvactUchJJsJOJi1FKrgI/edit?usp=sharing) and check in on Discord to catch up on the state of the art.
->>>>>>> 840e0d23
+
 
 ### Outputs
 
@@ -520,6 +493,7 @@
   <figcaption className="mt-0">The resulting “surface volume” is your .tif image stack in the /layers/ directory.</figcaption>
 </figure>
 
+
 ### Ink detection
 
 So, where's the ink?
