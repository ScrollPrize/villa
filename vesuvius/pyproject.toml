[build-system]
requires = ["setuptools>=64", "wheel"]
build-backend = "setuptools.build_meta"

[project]
name = "vesuvius"
dynamic = ["version"]
readme = "README.md"
requires-python = ">=3.9,<3.13"
classifiers = [
    "Programming Language :: Python :: 3",
    "Programming Language :: Python :: 3.9",
    "Programming Language :: Python :: 3.10",
    "Programming Language :: Python :: 3.11",
    "Programming Language :: Python :: 3.12",
    "License :: OSI Approved :: MIT License",
    "Operating System :: OS Independent",
    "Intended Audience :: Developers",
    "Intended Audience :: Science/Research",
    "Topic :: Software Development :: Libraries",
    "Topic :: Scientific/Engineering",
]
# Minimal core dependencies required by the Volume class.
dependencies = [
<<<<<<< HEAD
    "aiohttp>=3.12.15",
    "alphashape>=1.3.1",
    "blosc2>=2.5.1",
    "build",
    "connected-components-3d>=3.24.0",
    "dask>=2024.8.0",
    "dask-image>=2024.5.3",
=======
    "numpy>=2.0.2",
    "pillow>=11.3.0",
    "pynrrd>=1.1.3",
    "requests>=2.32.5",
    "pyyaml>=6.0.2",
    "fsspec>=2025.9.0",
    "numcodecs>=0.12.1",
    "zarr>=2,<3",
    "s3fs>=2025.9.0",
]

[project.optional-dependencies]
# Minimal install explicitly named
volume-only = [
    "numpy>=2.0.2",
    "pillow>=11.3.0",
    "pynrrd>=1.1.3",
    "requests>=2.32.5",
    "pyyaml>=6.0.2",
    "fsspec>=2025.9.0",
    "numcodecs>=0.12.1",
    "zarr>=2,<3",
    "s3fs>=2025.9.0",
]
# Machine-learning & training stack
models = [
    "torch>=2.6",
    "pytorch-lightning>=2.5.5",
    "pytorch-optimizer>=3.8.0",
    "monai>=1.5.1",
    "huggingface-hub>=0.35.0",
    "timm>=1.0.20",
    "dynamic-network-architectures>=0.3.1",
    "nnunetv2",
    "numba>=0.60.0",
    "batchgenerators>=0.25.1",
    "batchgeneratorsv2",
>>>>>>> 4f1571d2
    "einops>=0.8.1",
    "fft-conv-pytorch>=1.2.0",
    "fvcore>=0.1.5.post20221221",
    "scikit-image>=0.24.0",
    "scipy>=1.13.1",
    "pandas>=2.3.2",
    "tensorstore>=0.1.69",
    "tqdm>=4.67.1",
    "typed-argument-parser>=1.11.0",
    "wandb[media]>=0.22.0",
    "psutil>=7.1.0",

    # Data pipeline / I/O and compression
    "aiohttp>=3.12.15",
    "blosc2>=2.5.1",
    "dask>=2024.8.0",
    "dask-image>=2024.5.3",
    "lxml>=6.0.2",
]
# Rendering and geometry utilities
render = [
    "open3d>=0.18,<0.19",
    "trimesh>=4.8.2",
    "opencv-python-headless>=4.11.0.86",
    "opencv-contrib-python>=4.11.0.86",
    "libigl>=2.6.1",
    "alphashape>=1.3.1",
    "connected-components-3d>=3.24.0",
    "simpleitk>=2.5.2",
    "tifffile>=2024.8.30",
]
# Graphical user interface and visualisation
gui = [
    "napari>=0.5.6",
    "magicgui>=0.10.1",
    "magic-class>=0.7.17",
    "pyqt6",
]

# Notebooks
notebooks = [
    "jupyterlab>=4",
    "ipykernel>=6",
    "matplotlib",
    "nest-asyncio>=1.6.0",
]

tests = ["pytest>=8.4.2"]

# Convenience alias to install everything
all = [
    # Machine-learning & training stack
    "torch>=2.6",
    "pytorch-lightning>=2.5.5",
    "pytorch-optimizer>=3.8.0",
    "monai>=1.5.1",
    "huggingface-hub>=0.35.0",
    "timm>=1.0.20",
    "numba>=0.60.0",
    "dynamic-network-architectures>=0.3.1",
    "nnunetv2",
    "batchgenerators>=0.25.1",
    "batchgeneratorsv2",
    "einops>=0.8.1",
    "fft-conv-pytorch>=1.2.0",
    "fvcore>=0.1.5.post20221221",
    "scikit-image>=0.24.0",
    "scipy>=1.13.1",
    "pandas>=2.3.2",
    "tensorstore>=0.1.69",
    "tqdm>=4.67.1",
    "typed-argument-parser>=1.11.0",
    "wandb[media]>=0.22.0",
    "psutil>=7.1.0",

    # Rendering and geometry utilities
    "open3d>=0.18,<0.19",
    "trimesh>=4.8.2",
    "opencv-python-headless>=4.11.0.86",
    "opencv-contrib-python>=4.11.0.86",
    "libigl>=2.6.1",
    "alphashape>=1.3.1",
    "connected-components-3d>=3.24.0",
    "simpleitk>=2.5.2",
    "tifffile>=2024.8.30",

    # GUI and visualisation
    "napari>=0.5.6",
    "magicgui>=0.10.1",
    "magic-class>=0.7.17",
    "pyqt6",

    "nest-asyncio>=1.6.0",

    # Development / build tooling
    "build",
    "pybind11>=3.0.1",
    "setuptools>=80.9.0",
    "wheel",

    # Tests
    "pytest>=8.4.2",

    # Data pipeline / I/O and compression
    "aiohttp>=3.12.15",
    "blosc2>=2.5.1",
    "dask>=2024.8.0",
    "dask-image>=2024.5.3",
    "lxml>=6.0.2",
]

[project.urls]
Homepage = "https://github.com/ScrollPrize/villa"

[project.scripts]
"vesuvius.accept_terms" = "vesuvius.install.accept_terms:main"
"vesuvius.predict" = "vesuvius.models.run.inference:main"
"vesuvius.blend_logits" = "vesuvius.models.run.blending:main"
"vesuvius.finalize_outputs" = "vesuvius.models.run.finalize_outputs:main"
"vesuvius.inference_pipeline" = "vesuvius.models.run.vesuvius_pipeline:run_pipeline"
"vesuvius.compute_st" = "vesuvius.structure_tensor.run_create_st:main"
"vesuvius.napari_trainer" = "vesuvius.napari_trainer.main_window:main"
"vesuvius.voxelize_obj" = "vesuvius.image_proc.voxelize_objs:main"
"vesuvius.refine_labels" = "vesuvius.image_proc.edt_frangi_label:main"
"vesuvius.render_obj" = "vesuvius.rendering.mesh_to_surface:main"
"vesuvius.flatten_obj" = "vesuvius.rendering.slim_uv:main"
"vesuvius.train" = "vesuvius.models.training.train:main"

[tool.setuptools]
include-package-data = true

[tool.setuptools.package-dir]
"" = "src"

[tool.setuptools.packages.find]
where = ["src"]

[tool.setuptools.package-data]
vesuvius = ["install/configs/*.yaml"]

[tool.setuptools.cmdclass]
install = "vesuvius.install.custom_install.CustomInstallCommand"

[tool.setuptools.dynamic]
version = {attr = "vesuvius._version.VERSION"}

[tool.uv]
required-environments = [
    "sys_platform == 'linux' and platform_machine == 'aarch64'",
]

[tool.uv.sources]
batchgeneratorsv2 = { path = "../segmentation/models/batchgeneratorsv2" }
nnunetv2 = { path = "../segmentation/models/arch/nnunet" }<|MERGE_RESOLUTION|>--- conflicted
+++ resolved
@@ -22,15 +22,6 @@
 ]
 # Minimal core dependencies required by the Volume class.
 dependencies = [
-<<<<<<< HEAD
-    "aiohttp>=3.12.15",
-    "alphashape>=1.3.1",
-    "blosc2>=2.5.1",
-    "build",
-    "connected-components-3d>=3.24.0",
-    "dask>=2024.8.0",
-    "dask-image>=2024.5.3",
-=======
     "numpy>=2.0.2",
     "pillow>=11.3.0",
     "pynrrd>=1.1.3",
@@ -68,7 +59,6 @@
     "numba>=0.60.0",
     "batchgenerators>=0.25.1",
     "batchgeneratorsv2",
->>>>>>> 4f1571d2
     "einops>=0.8.1",
     "fft-conv-pytorch>=1.2.0",
     "fvcore>=0.1.5.post20221221",
