--- conflicted
+++ resolved
@@ -6,15 +6,12 @@
 from torch import nn
 import torch.nn.functional as F
 import numpy as np
-<<<<<<< HEAD
 import os
 import subprocess
 import time
 import traceback
 from pathlib import Path
 from typing import Optional, Union
-=======
->>>>>>> a0fca131
 from tqdm.auto import tqdm
 from torch.utils.data import Dataset, DataLoader
 import zarr
@@ -370,71 +367,16 @@
 
                     # --- robust channel handling: ensure [1,1,Z,Y,X] for conv3d ---
                     if input_src.ndim == 3:
-<<<<<<< HEAD
                         raw = input_src[za:zb, ya:yb, xa:xb].astype('float32')              # [Z,Y,X]
                     else:
                         # pick first channel (or replace with mean over channels if desired)
                         raw = input_src[0, za:zb, ya:yb, xa:xb].astype('float32')           # [Z,Y,X]
                     x = torch.from_numpy(raw).to(self.device).unsqueeze(0).unsqueeze(0)     # [1,1,Z,Y,X]
-=======
-                    #    raw = input_src[2000:2128, 2000:2128, 2000:2128].astype('float32')
-                        raw = input_src[za:zb, ya:yb, xa:xb].astype('float32')
-                    else:
-                    #    raw = input_src[:, 2000:2128, 2000:2128, 2000:2128].astype('float32')
-                        raw = input_src[:, za:zb, ya:yb, xa:xb].astype('float32')
->>>>>>> a0fca131
                     # ---
 
                     # Apply fiber-volume mask if needed
                     if self.volume is not None:
-<<<<<<< HEAD
                         x = (x == float(self.volume)).float()
-=======
-                        masked = (data == self.volume)
-                    else:
-                        masked = data > 0
-
-                    # Convert PyTorch CUDA tensor to CuPy array without moving to CPU
-                    data_gpu = cp.asarray(masked.contiguous())
-
-                    # Apply EDT on GPU
-                    edt = ndi.distance_transform_edt(data_gpu)
-                    #print("EDT min/max:", edt.min(), edt.max())
-                    #print("Unique values (truncated):", cp.unique(edt)[:10])
-                    # Convert back to PyTorch CUDA tensor
-                    x = (
-                        torch.as_tensor(edt, device=self.device)  # [Z,Y,X] on GPU
-                            .float()
-                            .unsqueeze(0)  # Add channel dim
-                            .unsqueeze(0)  # Add batch dim
-                    )
-
-                    ### Visualization
-                    '''
-                    if i == 0:  # only visualize the first patch
-                        import napari
-                        viewer = napari.Viewer()
-                        # === (3) Pre-Gaussian smoothed version
-                        edt_torch = torch.as_tensor(edt, device=self.device)
-                        if self.sigma > 0:
-                            smoothed = F.conv3d(
-                                edt_torch[None, None, ...].float(),
-                                self._gauss3d, padding=(self._pad,)*3
-                            ).squeeze()
-                            pre_smooth = F.conv3d(
-                                masked[None, None, ...].float(),
-                                self._gauss3d, padding=(self._pad,)*3
-                            ).squeeze()
-                        else:
-                            smoothed = edt_torch
-                            pre_smooth = masked
-                        viewer.add_image(raw.squeeze(), name='Raw', colormap='gray')
-                        viewer.add_image(masked.float().squeeze().cpu(), name='Mask == volume')
-                        viewer.add_image(pre_smooth.squeeze().cpu(), name='Gaussian Smoothed PRE-EDT')
-                        viewer.add_image(cp.asnumpy(edt), name='Distance Transform', contrast_limits=[0, edt.max().get()])
-                        viewer.add_image(smoothed.squeeze().cpu(), name='Gaussian Smoothed EDT')
-                        napari.run()'''
->>>>>>> a0fca131
 
                     # Compute over padded patch
                     with torch.no_grad():
